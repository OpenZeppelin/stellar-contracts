--- conflicted
+++ resolved
@@ -34,13 +34,9 @@
     emit_burn(e, from, amount);
 }
 
-<<<<<<< HEAD
-/// Destroys `amount` of tokens from `account` using the allowance mechanism.
+
+/// Destroys `amount` of tokens from `from` using the allowance mechanism.
 /// `amount` is then deducted from `spender` allowance.
-=======
-/// Destroys `amount` of tokens from `from` using the allowance mechanism.
-/// `amount`is then deducted from `spender` allowance.
->>>>>>> 550bc7b9
 /// Updates the total supply accordingly.
 ///
 /// # Arguments
