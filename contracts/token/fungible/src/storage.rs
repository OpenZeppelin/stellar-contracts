use soroban_sdk::{contracttype, panic_with_error, Address, Env};

use crate::fungible::{emit_approve, emit_transfer, FungibleTokenError};

// Same values as in Stellar Asset Contract (SAC) implementation:
// https://github.com/stellar/rs-soroban-env/blob/main/soroban-env-host/src/builtin_contracts/stellar_asset_contract/storage_types.rs
pub const DAY_IN_LEDGERS: u32 = 17280;

pub const INSTANCE_EXTEND_AMOUNT: u32 = 7 * DAY_IN_LEDGERS;
pub const INSTANCE_TTL_THRESHOLD: u32 = INSTANCE_EXTEND_AMOUNT - DAY_IN_LEDGERS;

pub const BALANCE_EXTEND_AMOUNT: u32 = 30 * DAY_IN_LEDGERS;
pub const BALANCE_TTL_THRESHOLD: u32 = BALANCE_EXTEND_AMOUNT - DAY_IN_LEDGERS;

/// Storage key that maps to [`AllowanceData`]
#[contracttype]
pub struct AllowanceKey {
    pub owner: Address,
    pub spender: Address,
}

/// Storage container for the amount of tokens for which an allowance is granted
/// and the ledger number at which this allowance expires.
#[contracttype]
pub struct AllowanceData {
    pub amount: i128,
    pub live_until_ledger: u32,
}

/// Storage keys for the data associated with `FungibleToken`
#[contracttype]
pub enum StorageKey {
    TotalSupply,
    Balance(Address),
    Allowance(AllowanceKey),
}

// ################## QUERY STATE ##################

/// Returns the total amount of tokens in circulation. If no supply is recorded,
/// it defaults to `0`.
///
/// # Arguments
///
/// * `e` - Access to the Soroban environment.
pub fn total_supply(e: &Env) -> i128 {
    e.storage().instance().get(&StorageKey::TotalSupply).unwrap_or(0)
}

/// Returns the amount of tokens held by `account`. Defaults to `0` if no
/// balance is stored.
///
/// # Arguments
///
/// * `e` - Access to the Soroban environment.
/// * `account` - The address for which the balance is being queried.
pub fn balance(e: &Env, account: &Address) -> i128 {
    let key = StorageKey::Balance(account.clone());
    if let Some(balance) = e.storage().persistent().get::<_, i128>(&key) {
        e.storage().persistent().extend_ttl(&key, BALANCE_TTL_THRESHOLD, BALANCE_EXTEND_AMOUNT);
        balance
    } else {
        0
    }
}

/// Returns the amount of tokens a `spender` is allowed to spend on behalf of an
/// `owner` and the ledger number at which this allowance expires. Both values
/// default to `0`.
///
/// # Arguments
///
/// * `e` - Access to Soroban environment.
/// * `owner` - The address holding the tokens.
/// * `spender` - The address authorized to spend the tokens.
///
/// # Notes
///
/// Attention is required when `live_until_ledger` is less than the current
/// ledger number, as this indicates the entry has expired. In such cases, the
/// allowance should be treated as `0`.
pub fn allowance_data(e: &Env, owner: &Address, spender: &Address) -> AllowanceData {
    let key = AllowanceKey { owner: owner.clone(), spender: spender.clone() };
    e.storage()
        .temporary()
        .get(&StorageKey::Allowance(key))
        .unwrap_or(AllowanceData { amount: 0, live_until_ledger: 0 })
}

/// Returns the amount of tokens a `spender` is allowed to spend on behalf of an
/// `owner`.
///
/// # Arguments
///
/// * `e` - Access to Soroban environment.
/// * `owner` - The address holding the tokens.
/// * `spender` - The address authorized to spend the tokens.
///
/// # Notes
///
/// An allowance entry where `live_until_ledger` is less than the current
/// ledger number is treated as an allowance with amount `0`.
pub fn allowance(e: &Env, owner: &Address, spender: &Address) -> i128 {
    let allowance = allowance_data(e, owner, spender);

    if allowance.live_until_ledger < e.ledger().sequence() {
        return 0;
    }

    allowance.amount
}

// ################## CHANGE STATE ##################

/// Sets the amount of tokens a `spender` is allowed to spend on behalf of an
/// `owner`. Overrides any existing allowance set between `spender` and `owner`.
///
/// # Arguments
///
/// * `e` - Access to Soroban environment.
/// * `owner` - The address holding the tokens.
/// * `spender` - The address authorized to spend the tokens.
/// * `amount` - The amount of tokens made available to `spender`.
/// * `live_until_ledger` - The ledger number at which the allowance expires.
///
/// # Errors
///
/// * [`FungibleTokenError::InvalidLiveUntilLedger`] - Occurs when attempting to
///   set `live_until_ledger` that is 1) greater than the maximum allowed or 2)
///   less than the current ledger number and `amount` is greater than `0`.
/// * [`FungibleTokenError::LessThanZero`] - Occurs when `amount < 0`.
///
/// # Events
///
/// * topics - `["approve", from: Address, spender: Address]`
/// * data - `[amount: i128, live_until_ledger: u32]`
///
/// # Notes
///
/// * Authorization for `owner` is required.
/// * Allowance is implicitly timebound by the maximum allowed storage TTL value
///   which is a network parameter, i.e. one cannot set an allowance for a
///   longer period. This behavior closely mirrors the functioning of the
///   "Stellar Asset Contract" implementation for consistency reasons.
pub fn approve(e: &Env, owner: &Address, spender: &Address, amount: i128, live_until_ledger: u32) {
    owner.require_auth();
    set_allowance(e, owner, spender, amount, live_until_ledger, true);
}

/// Sets the amount of tokens a `spender` is allowed to spend on behalf of an
/// `owner`. Overrides any existing allowance set between `spender` and `owner`.
/// Variant of [`approve()`] that doesn't handle authorization, but controls
/// event emission. That can be useful in operations like spending allowance
/// during [`transfer_from()`].
///
/// # Arguments
///
/// * `e` - Access to Soroban environment.
/// * `owner` - The address holding the tokens.
/// * `spender` - The address authorized to spend the tokens.
/// * `amount` - The amount of tokens made available to `spender`.
/// * `live_until_ledger` - The ledger number at which the allowance expires.
/// * `emit` - A flag to enable or disable event emission.
///
/// # Errors
///
/// * [`FungibleTokenError::InvalidLiveUntilLedger`] - Occurs when attempting to
///   set `live_until_ledger` that is 1) greater than the maximum allowed or 2)
///   less than the current ledger number and `amount` is greater than `0`.
/// * [`FungibleTokenError::LessThanZero`] - Occurs when `amount < 0`.
///
/// # Events
///
/// Emits an event if `emit` is `true`.
/// * topics - `["approve", from: Address, spender: Address]`
/// * data - `[amount: i128, live_until_ledger: u32]`
///
/// # Notes
///
/// * No authorization is required.
/// * Allowance is implicitly timebound by the maximum allowed storage TTL value
///   which is a network parameter, i.e. one cannot set an allowance for a
///   longer period. This behavior closely mirrors the functioning of the
///   "Stellar Asset Contract" implementation for consistency reasons.
pub fn set_allowance(
    e: &Env,
    owner: &Address,
    spender: &Address,
    amount: i128,
    live_until_ledger: u32,
    emit: bool,
) {
    if amount < 0 {
        panic_with_error!(e, FungibleTokenError::LessThanZero);
    }

    let current_ledger = e.ledger().sequence();

    if live_until_ledger > e.ledger().max_live_until_ledger()
        || (amount > 0 && live_until_ledger < current_ledger)
    {
        panic_with_error!(e, FungibleTokenError::InvalidLiveUntilLedger);
    }

    let key =
        StorageKey::Allowance(AllowanceKey { owner: owner.clone(), spender: spender.clone() });
    let allowance = AllowanceData { amount, live_until_ledger };

    e.storage().temporary().set(&key, &allowance);

    if amount > 0 {
        // NOTE: cannot revert because of the check above;
        // NOTE: 1 is not added to `live_for` as in the SAC implementation which
        // is a bug tracked in https://github.com/stellar/rs-soroban-env/issues/1519
        let live_for = live_until_ledger - current_ledger;

        e.storage().temporary().extend_ttl(&key, live_for, live_for)
    }

    if emit {
        emit_approve(e, owner, spender, amount, live_until_ledger);
    }
}

/// Deducts the amount of tokens a `spender` is allowed to spend on behalf of an
/// `owner`.
///
/// # Arguments
///
/// * `e` - Access to Soroban environment.
/// * `owner` - The address holding the tokens.
/// * `spender` - The address authorized to spend the tokens.
/// * `amount` - The amount of tokens to be deducted from `spender`s allowance.
///
/// # Errors
///
/// * [`FungibleTokenError::InsufficientAllowance`] - When attempting to
///   transfer more tokens than `spender` current allowance.
/// * [`FungibleTokenError::LessThanZero`] - Occurs when `amount < 0`.
///
/// # Notes
///
/// No authorization is required.
pub fn spend_allowance(e: &Env, owner: &Address, spender: &Address, amount: i128) {
    if amount < 0 {
        panic_with_error!(e, FungibleTokenError::LessThanZero)
    }

    let allowance = allowance_data(e, owner, spender);

    if allowance.amount < amount {
        panic_with_error!(e, FungibleTokenError::InsufficientAllowance);
    }

    if amount > 0 {
        set_allowance(
            e,
            owner,
            spender,
            allowance.amount - amount,
            allowance.live_until_ledger,
            false,
        );
    }
}

/// Transfers `amount` of tokens from `from` to `to`.
///
/// # Arguments
///
/// * `e` - Access to Soroban environment.
/// * `from` - The address holding the tokens.
/// * `to` - The address receiving the transferred tokens.
/// * `amount` - The amount of tokens to be transferred.
///
/// # Errors
///
/// * [`FungibleTokenError::InsufficientBalance`] - When attempting to transfer
///   more tokens than `from` current balance.
///
/// # Events
///
/// * topics - `["transfer", from: Address, to: Address]`
/// * data - `[amount: i128]`
///
/// # Notes
///
/// Authorization for `from` is required.
pub fn transfer(e: &Env, from: &Address, to: &Address, amount: i128) {
    from.require_auth();
    do_transfer(e, from, to, amount);
}

/// Transfers `amount` of tokens from `from` to `to` using the
/// allowance mechanism. `amount` is then deducted from `spender`s allowance.
///
/// # Arguments
///
/// * `e` - Access to Soroban environment.
/// * `spender` - The address authorizing the transfer, and having its allowance
///   consumed during the transfer.
/// * `from` - The address holding the tokens which will be transferred.
/// * `to` - The address receiving the transferred tokens.
/// * `amount` - The amount of tokens to be transferred.
///
/// # Errors
///
/// * [`FungibleTokenError::InsufficientBalance`] - When attempting to transfer
///   more tokens than `from` current balance.
/// * [`FungibleTokenError::InsufficientAllowance`] - When attempting to
///   transfer more tokens than `spender` current allowance.
///
///
/// # Events
///
/// * topics - `["transfer", from: Address, to: Address]`
/// * data - `[amount: i128]`
///
/// # Notes
///
/// Authorization for `spender` is required.
pub fn transfer_from(e: &Env, spender: &Address, from: &Address, to: &Address, amount: i128) {
    spender.require_auth();
    spend_allowance(e, from, spender, amount);
    do_transfer(e, from, to, amount);
}

/// Equivalent to [`transfer()`] but doesn't handle authorization.
///
/// # Arguments
///
/// * `e` - Access to Soroban environment.
/// * `from` - The address holding the tokens.
/// * `to` - The address receiving the transferred tokens.
/// * `amount` - The amount of tokens to be transferred.
///
/// # Errors
///
/// * [`FungibleTokenError::InsufficientBalance`] - When attempting to transfer
///   more tokens than `from` current balance.
///
/// # Events
///
/// * topics - `["transfer", from: Address, to: Address]`
/// * data - `[amount: i128]`
///
/// # Notes
///
/// No authorization is required.
pub fn do_transfer(e: &Env, from: &Address, to: &Address, amount: i128) {
    update(e, Some(from), Some(to), amount);

    emit_transfer(e, from, to, amount);
}

/// Transfers `amount` of tokens from `from` to `to` or alternatively
/// mints (or burns) tokens if `from` (or `to`) is `None`. Updates the total
/// supply accordingly.
///
/// # Arguments
///
/// * `e` - Access to Soroban environment.
/// * `from` - The address holding the tokens.
/// * `to` - The address receiving the transferred tokens.
/// * `amount` - The amount of tokens to be transferred.
///
/// # Errors
///
/// * [`FungibleTokenError::InsufficientBalance`] - When attempting to transfer
///   more tokens than `from` current balance.
/// * [`FungibleTokenError::LessThanZero`] - When `amount < 0`.
/// * [`FungibleTokenError::MathOverflow`] - When `total_supply` overflows.
///
/// # Notes
///
/// No authorization is required.
pub fn update(e: &Env, from: Option<&Address>, to: Option<&Address>, amount: i128) {
<<<<<<< HEAD
    if amount <= 0 {
        panic_with_error!(e, FungibleTokenError::LessThanOrEqualToZero);
=======
    if amount < 0 {
        panic_with_error!(e, FungibleTokenError::LessThanZero)
>>>>>>> 6c411da9
    }
    if let Some(account) = from {
        let mut from_balance = balance(e, account);
        if from_balance < amount {
            panic_with_error!(e, FungibleTokenError::InsufficientBalance);
        }
        // NOTE: can't underflow because of the check above.
        from_balance -= amount;
        e.storage().persistent().set(&StorageKey::Balance(account.clone()), &from_balance);
    } else {
        // `from` is None, so we're minting tokens.
        let mut total_supply = total_supply(e);
        total_supply = match total_supply.checked_add(amount) {
            Some(num) => num,
            _ => panic_with_error!(e, FungibleTokenError::MathOverflow),
        };
        e.storage().instance().set(&StorageKey::TotalSupply, &total_supply);
    }

    if let Some(account) = to {
        // NOTE: can't overflow because balance + amount is at most total_supply.
        let to_balance = balance(e, account) + amount;
        e.storage().persistent().set(&StorageKey::Balance(account.clone()), &to_balance);
    } else {
        // `to` is None, so we're burning tokens.

        // NOTE: can't overflow because amount <= total_supply or amount <= from_balance
        // <= total_supply.
        let total_supply = total_supply(e) - amount;
        e.storage().instance().set(&StorageKey::TotalSupply, &total_supply);
    }
}<|MERGE_RESOLUTION|>--- conflicted
+++ resolved
@@ -375,13 +375,8 @@
 ///
 /// No authorization is required.
 pub fn update(e: &Env, from: Option<&Address>, to: Option<&Address>, amount: i128) {
-<<<<<<< HEAD
-    if amount <= 0 {
-        panic_with_error!(e, FungibleTokenError::LessThanOrEqualToZero);
-=======
     if amount < 0 {
         panic_with_error!(e, FungibleTokenError::LessThanZero)
->>>>>>> 6c411da9
     }
     if let Some(account) = from {
         let mut from_balance = balance(e, account);
