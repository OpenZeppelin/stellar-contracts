use soroban_sdk::{contractclient, contracterror, symbol_short, Address, Env, String};

/// Vanilla Fungible Token Trait
///
/// The `FungibleToken` trait defines the core functionality for fungible
/// tokens, adhering to SEP-41. It provides a standard interface for managing
/// balances, allowances, and metadata associated with fungible tokens.
/// Additionally, this trait includes the `total_supply()` function, which is
/// not part of SEP-41 but is commonly used in token contracts.
///
<<<<<<< HEAD
/// To fully comply with the SEP-41 specification one have to implement the
/// `FungibleBurnable` trait in addition to this one. SEP-41 mandates support
/// for token burning to be considered compliant.
=======
/// To fully comply with the SEP-41 specification one has to implement the
/// `Burnable` trait in addition to this one. SEP-41 mandates support for token
/// burning to be considered compliant.
>>>>>>> 6c411da9
#[contractclient(name = "FungibleTokenClient")]
pub trait FungibleToken {
    /// Returns the total amount of tokens in circulation.
    ///
    /// # Arguments
    ///
    /// * `e` - Access to the Soroban environment.
    ///
    /// # Notes
    ///
    /// We recommend using [`crate::total_supply()`] when implementing this
    /// function.
    fn total_supply(e: &Env) -> i128;

    /// Returns the amount of tokens held by `account`.
    ///
    /// # Arguments
    ///
    /// * `e` - Access to the Soroban environment.
    /// * `account` - The address for which the balance is being queried.
    ///
    /// # Notes
    ///
    /// We recommend using [`crate::balance()`] when implementing this function.
    fn balance(e: &Env, account: Address) -> i128;

    /// Returns the amount of tokens a `spender` is allowed to spend on behalf
    /// of an `owner`.
    ///
    /// # Arguments
    ///
    /// * `e` - Access to Soroban environment.
    /// * `owner` - The address holding the tokens.
    /// * `spender` - The address authorized to spend the tokens.
    ///
    /// # Notes
    ///
    /// We recommend using [`crate::allowance()`] when implementing this
    /// function.
    fn allowance(e: &Env, owner: Address, spender: Address) -> i128;

    /// Transfers `amount` of tokens from `from` to `to`.
    ///
    /// # Arguments
    ///
    /// * `e` - Access to Soroban environment.
    /// * `from` - The address holding the tokens.
    /// * `to` - The address receiving the transferred tokens.
    /// * `amount` - The amount of tokens to be transferred.
    ///
    /// # Errors
    ///
    /// * [`FungibleTokenError::InsufficientBalance`] - When attempting to
    ///   transfer more tokens than `from` current balance.
    ///
    /// # Events
    ///
    /// * topics - `["transfer", from: Address, to: Address]`
    /// * data - `[amount: i128]`
    ///
    /// # Notes
    ///
    /// We recommend using [`crate::transfer()`] when implementing this
    /// function.
    fn transfer(e: &Env, from: Address, to: Address, amount: i128);

    /// Transfers `amount` of tokens from `from` to `to` using the
    /// allowance mechanism. `amount` is then deducted from `spender`
    /// allowance.
    ///
    /// # Arguments
    ///
    /// * `e` - Access to Soroban environment.
    /// * `spender` - The address authorizing the transfer, and having its
    ///   allowance consumed during the transfer.
    /// * `from` - The address holding the tokens which will be transferred.
    /// * `to` - The address receiving the transferred tokens.
    /// * `amount` - The amount of tokens to be transferred.
    ///
    /// # Errors
    ///
    /// * [`FungibleTokenError::InsufficientBalance`] - When attempting to
    ///   transfer more tokens than `from` current balance.
    /// * [`FungibleTokenError::InsufficientAllowance`] - When attempting to
    ///   transfer more tokens than `spender` current allowance.
    ///
    ///
    /// # Events
    ///
    /// * topics - `["transfer", from: Address, to: Address]`
    /// * data - `[amount: i128]`
    ///
    /// # Notes
    ///
    /// We recommend using [`crate::transfer_from()`] when implementing this
    /// function.
    fn transfer_from(e: &Env, spender: Address, from: Address, to: Address, amount: i128);

    /// Sets the amount of tokens a `spender` is allowed to spend on behalf of
    /// an `owner`. Overrides any existing allowance set between `spender` and
    /// `owner`.
    ///
    /// # Arguments
    ///
    /// * `e` - Access to Soroban environment.
    /// * `owner` - The address holding the tokens.
    /// * `spender` - The address authorized to spend the tokens.
    /// * `amount` - The amount of tokens made available to `spender`.
    /// * `live_until_ledger` - The ledger number at which the allowance
    ///   expires.
    ///
    /// # Errors
    ///
    /// * [`FungibleTokenError::InvalidLiveUntilLedger`] - Occurs when
    ///   attempting to set `live_until_ledger` that is less than the current
    ///   ledger number and greater than `0`.
    ///
    /// # Events
    ///
    /// * topics - `["approve", from: Address, spender: Address]`
    /// * data - `[amount: i128, live_until_ledger: u32]`
    ///
    /// # Notes
    ///
    /// We recommend using [`crate::approve()`] when implementing this function.
    fn approve(e: &Env, owner: Address, spender: Address, amount: i128, live_until_ledger: u32);

    /// Returns the number of decimals used to represent amounts of this token.
    ///
    /// # Arguments
    ///
    /// * `e` - Access to Soroban environment.
    ///
    /// # Notes
    ///
    /// We recommend using [`crate::metadata::decimals()`] when implementing
    /// this function.
    fn decimals(e: &Env) -> u32;

    /// Returns the name for this token.
    ///
    /// # Arguments
    ///
    /// * `e` - Access to Soroban environment.
    ///
    /// # Notes
    ///
    /// We recommend using [`crate::metadata::name()`] when implementing this
    /// function.
    fn name(e: &Env) -> String;

    /// Returns the symbol for this token.
    ///
    /// # Arguments
    ///
    /// * `e` - Access to Soroban environment.
    ///
    /// # Notes
    ///
    /// We recommend using [`crate::metadata::symbol()`] when implementing this
    /// function.
    fn symbol(e: &Env) -> String;
}

// ################## ERRORS ##################

#[contracterror]
#[derive(Copy, Clone, Debug, Eq, PartialEq, PartialOrd, Ord)]
#[repr(u32)]
pub enum FungibleTokenError {
    /// Indicates an error related to the current balance of account from which
    /// tokens are expected to be transferred.
    InsufficientBalance = 200,
    /// Indicates a failure with the allowance mechanism when a given spender
    /// doesn't have enough allowance.
    InsufficientAllowance = 201,
    /// Indicates an invalid value for `live_until_ledger` when setting an
    /// allowance.
    InvalidLiveUntilLedger = 202,
    /// Indicates an error when an input that must be >= 0
    LessThanZero = 203,
    /// Indicates overflow when adding two values
    MathOverflow = 204,
    /// Indicates access to uninitialized metadata
    UnsetMetadata = 205,
}

// ################## EVENTS ##################

/// Emits an event indicating a transfer of tokens.
///
/// # Arguments
///
/// * `e` - Access to Soroban environment.
/// * `from` - The address holding the tokens.
/// * `to` - The address receiving the transferred tokens.
/// * `amount` - The amount of tokens to be transferred.
///
/// # Events
///
/// * topics - `["transfer", from: Address, to: Address]`
/// * data - `[amount: i128]`
pub fn emit_transfer(e: &Env, from: &Address, to: &Address, amount: i128) {
    let topics = (symbol_short!("transfer"), from, to);
    e.events().publish(topics, amount)
}

/// Emits an event indicating an allowance was set.
///
/// # Arguments
///
/// * `e` - Access to Soroban environment.
/// * `owner` - The address holding the tokens.
/// * `spender` - The address authorized to spend the tokens.
/// * `amount` - The amount of tokens made available to `spender`.
/// * `live_until_ledger` - The ledger number at which the allowance expires.
///
/// # Events
///
/// * topics - `["approve", owner: Address, spender: Address]`
/// * data - `[amount: i128, live_until_ledger: u32]`
pub fn emit_approve(
    e: &Env,
    owner: &Address,
    spender: &Address,
    amount: i128,
    live_until_ledger: u32,
) {
    let topics = (symbol_short!("approve"), owner, spender);
    e.events().publish(topics, (amount, live_until_ledger))
}<|MERGE_RESOLUTION|>--- conflicted
+++ resolved
@@ -8,15 +8,9 @@
 /// Additionally, this trait includes the `total_supply()` function, which is
 /// not part of SEP-41 but is commonly used in token contracts.
 ///
-<<<<<<< HEAD
-/// To fully comply with the SEP-41 specification one have to implement the
+/// To fully comply with the SEP-41 specification one has to implement the
 /// `FungibleBurnable` trait in addition to this one. SEP-41 mandates support
 /// for token burning to be considered compliant.
-=======
-/// To fully comply with the SEP-41 specification one has to implement the
-/// `Burnable` trait in addition to this one. SEP-41 mandates support for token
-/// burning to be considered compliant.
->>>>>>> 6c411da9
 #[contractclient(name = "FungibleTokenClient")]
 pub trait FungibleToken {
     /// Returns the total amount of tokens in circulation.
