extern crate std;

use soroban_sdk::{contract, contractimpl, testutils::Address as _, Address, Env};

use crate::fungible::{vault::Vault, Base, MAX_DECIMALS_OFFSET};

// Simple mock contract for vault testing
#[contract]
struct MockVaultContract;

// Mock Asset Contract - Implements balance, transfer, transfer_from, approve,
// and decimals
#[contract]
struct MockAssetContract;

#[contractimpl]
impl MockAssetContract {
    pub fn balance(e: &Env, id: Address) -> i128 {
        e.storage().temporary().get(&id).unwrap_or(0)
    }

    pub fn transfer(e: &Env, from: Address, to: Address, amount: i128) {
        let from_balance = Self::balance(e, from.clone());
        let to_balance = Self::balance(e, to.clone());

        e.storage().temporary().set(&from, &(from_balance - amount));
        e.storage().temporary().set(&to, &(to_balance + amount));
    }

    pub fn transfer_from(e: &Env, spender: Address, from: Address, to: Address, amount: i128) {
        // Get allowance
        let allowance_key = (from.clone(), spender.clone());
        let allowance: i128 = e.storage().temporary().get(&allowance_key).unwrap_or(0);

        // Check if allowance is sufficient
        if allowance < amount {
            panic!("Insufficient allowance");
        }

        // Update allowance
        e.storage().temporary().set(&allowance_key, &(allowance - amount));

        // Transfer tokens
        let from_balance = Self::balance(e, from.clone());
        let to_balance = Self::balance(e, to.clone());
        e.storage().temporary().set(&from, &(from_balance - amount));
        e.storage().temporary().set(&to, &(to_balance + amount));
    }

    pub fn approve(
        e: &Env,
        from: Address,
        spender: Address,
        amount: i128,
        _expiration_ledger: u32,
    ) {
        let allowance_key = (from, spender);
        e.storage().temporary().set(&allowance_key, &amount);
    }

    pub fn decimals(_e: &Env) -> u32 {
        18
    }

    // Helper function to mint tokens for testing
    pub fn mint(e: &Env, to: Address, amount: i128) {
        let balance = Self::balance(e, to.clone());
        e.storage().temporary().set(&to, &(balance + amount));
    }
}

fn create_vault_contract(e: &Env, asset_address: &Address, decimals_offset: u32) -> Address {
    let vault_address = e.register(MockVaultContract, ());
    e.as_contract(&vault_address, || {
        Vault::set_asset(e, asset_address.clone());
        Vault::set_decimals_offset(e, decimals_offset);
    });
    vault_address
}

fn create_asset_contract(e: &Env, initial_supply: i128, admin: &Address) -> Address {
    let asset_address = e.register(MockAssetContract, ());
    let asset_client = MockAssetContractClient::new(e, &asset_address);
    asset_client.mint(admin, &initial_supply);
    asset_address
}

#[test]
fn vault_asset_address() {
    let e = Env::default();
    let asset_address = Address::generate(&e);
    let vault_address = create_vault_contract(&e, &asset_address, 6);

    e.as_contract(&vault_address, || {
        let queried_asset = Vault::query_asset(&e);
        assert_eq!(queried_asset, asset_address);
    });
}

#[test]
fn vault_decimals_offset() {
    let e = Env::default();
    let admin = Address::generate(&e);
    let initial_supply = 1_000_000_000_000_000_000i128;
    let decimals_offset = 6;

    // Create asset contract (18 decimals)
    let asset_address = create_asset_contract(&e, initial_supply, &admin);

    // Create vault contract with decimals offset
    let vault_address = create_vault_contract(&e, &asset_address, decimals_offset);

    e.as_contract(&vault_address, || {
        // Vault decimals should be asset decimals + offset
        assert_eq!(Vault::decimals(&e), 18 + decimals_offset);
        assert_eq!(Vault::get_decimals_offset(&e), decimals_offset);
    });
}

#[test]
fn vault_total_assets() {
    let e = Env::default();
    let admin = Address::generate(&e);
    let initial_supply = 1_000_000_000_000_000_000i128;
    let decimals_offset = 6;

    // Create contracts
    let asset_address = create_asset_contract(&e, initial_supply, &admin);
    let vault_address = create_vault_contract(&e, &asset_address, decimals_offset);

    e.mock_all_auths();

    e.as_contract(&vault_address, || {
        // Initially, vault should have 0 assets
        assert_eq!(Vault::total_assets(&e), 0);
    });

    // Transfer some assets to vault
    let asset_client = MockAssetContractClient::new(&e, &asset_address);
    let transfer_amount = 100_000_000_000_000_000i128;
    asset_client.transfer(&admin, &vault_address, &transfer_amount);

    e.as_contract(&vault_address, || {
        // Now vault should have the transferred assets
        assert_eq!(Vault::total_assets(&e), transfer_amount);
    });
}

#[test]
fn conversion_functions_empty_vault() {
    let e = Env::default();
    let admin = Address::generate(&e);
    let initial_supply = 1_000_000_000_000_000_000i128;
    let decimals_offset = 6;

    // Create contracts
    let asset_address = create_asset_contract(&e, initial_supply, &admin);
    let vault_address = create_vault_contract(&e, &asset_address, decimals_offset);

    e.as_contract(&vault_address, || {
        let assets = 1_000_000_000_000_000_000i128; // 1 token
        let expected_shares = assets * 10i128.pow(decimals_offset);

        // Test conversions with empty vault
        assert_eq!(Vault::convert_to_shares(&e, assets), expected_shares);
        assert_eq!(Vault::convert_to_assets(&e, expected_shares), assets);

        // Test preview functions
        assert_eq!(Vault::preview_deposit(&e, assets), expected_shares);
        assert_eq!(Vault::preview_mint(&e, expected_shares), assets);
        assert_eq!(Vault::preview_withdraw(&e, assets), expected_shares);
        assert_eq!(Vault::preview_redeem(&e, expected_shares), assets);
    });
}

#[test]
fn max_functions() {
    let e = Env::default();
    let admin = Address::generate(&e);
    let user = Address::generate(&e);
    let initial_supply = 1_000_000_000_000_000_000i128;
    let decimals_offset = 6;

    // Create contracts
    let asset_address = create_asset_contract(&e, initial_supply, &admin);
    let vault_address = create_vault_contract(&e, &asset_address, decimals_offset);

    e.as_contract(&vault_address, || {
        // Test max functions with empty vault
        assert_eq!(Vault::max_deposit(&e, user.clone()), i128::MAX);
        assert_eq!(Vault::max_mint(&e, user.clone()), i128::MAX);
        assert_eq!(Vault::max_withdraw(&e, user.clone()), 0); // No shares yet
        assert_eq!(Vault::max_redeem(&e, user.clone()), 0); // No shares yet
    });
}

#[test]
fn deposit_functionality() {
    let e = Env::default();
    let admin = Address::generate(&e);
    let user = Address::generate(&e);
    let initial_supply = 1_000_000_000_000_000_000i128;
    let decimals_offset = 6;
    let deposit_amount = 100_000_000_000_000_000i128;

    // Create contracts
    let asset_address = create_asset_contract(&e, initial_supply, &admin);
    let vault_address = create_vault_contract(&e, &asset_address, decimals_offset);

    e.mock_all_auths();

    e.as_contract(&vault_address, || {
        // Test deposit functionality
        let shares_minted =
            Vault::deposit(&e, deposit_amount, user.clone(), admin.clone(), admin.clone());

        // Check results
        assert_eq!(Base::balance(&e, &user), shares_minted);
        assert_eq!(Base::total_supply(&e), shares_minted);
        assert_eq!(Vault::total_assets(&e), deposit_amount);

        // For first deposit, shares should equal assets with offset
        assert_eq!(shares_minted, deposit_amount * 10i128.pow(decimals_offset));
    });
}

#[test]
fn mint_functionality() {
    let e = Env::default();
    let admin = Address::generate(&e);
    let user = Address::generate(&e);
    let initial_supply = 1_000_000_000_000_000_000i128;
    let decimals_offset = 6;
    let shares_to_mint = 100_000_000_000_000_000i128;

    // Create contracts
    let asset_address = create_asset_contract(&e, initial_supply, &admin);
    let vault_address = create_vault_contract(&e, &asset_address, decimals_offset);

    e.mock_all_auths();

    e.as_contract(&vault_address, || {
        let required_assets = Vault::preview_mint(&e, shares_to_mint);

        let assets_deposited =
            Vault::mint(&e, shares_to_mint, user.clone(), user.clone(), user.clone());

        assert_eq!(Base::balance(&e, &user), shares_to_mint);
        assert_eq!(Base::total_supply(&e), shares_to_mint);
        assert_eq!(assets_deposited, required_assets);
    });
}

#[test]
fn withdraw_functionality() {
    let e = Env::default();
    let admin = Address::generate(&e);
    let user = Address::generate(&e);
    let initial_supply = 1_000_000_000_000_000_000i128;
    let decimals_offset = 6;
    let deposit_amount = 100_000_000_000_000_000i128;
    let withdraw_amount = 50_000_000_000_000_000i128;

    // Create contracts
    let asset_address = create_asset_contract(&e, initial_supply, &admin);
    let vault_address = create_vault_contract(&e, &asset_address, decimals_offset);

    e.mock_all_auths();

    e.as_contract(&vault_address, || {
        let shares_minted =
            Vault::deposit(&e, deposit_amount, user.clone(), user.clone(), user.clone());

        // Withdraw assets
        let shares_burned =
            Vault::withdraw(&e, withdraw_amount, user.clone(), user.clone(), user.clone());

        // Check results
        assert_eq!(Base::balance(&e, &user), shares_minted - shares_burned);
        assert_eq!(Vault::total_assets(&e), deposit_amount - withdraw_amount);
    });
}

#[test]
fn redeem_functionality() {
    let e = Env::default();
    let admin = Address::generate(&e);
    let user = Address::generate(&e);
    let initial_supply = 1_000_000_000_000_000_000i128;
    let decimals_offset = 6;
    let deposit_amount = 100_000_000_000_000_000i128;

    // Create contracts
    let asset_address = create_asset_contract(&e, initial_supply, &admin);
    let vault_address = create_vault_contract(&e, &asset_address, decimals_offset);

    e.mock_all_auths();

    e.as_contract(&vault_address, || {
        let shares_minted =
            Vault::deposit(&e, deposit_amount, user.clone(), user.clone(), user.clone());

        // Redeem half the shares
        let shares_to_redeem = shares_minted / 2;
        let assets_received =
            Vault::redeem(&e, shares_to_redeem, user.clone(), user.clone(), user.clone());

        // Check results
        assert_eq!(Base::balance(&e, &user), shares_minted - shares_to_redeem);
        assert_eq!(Base::total_supply(&e), shares_minted - shares_to_redeem);

        // Should receive approximately half the original deposit
        let expected_assets = deposit_amount / 2;
        assert!(assets_received >= expected_assets - 1 && assets_received <= expected_assets + 1);
    });
}

#[test]
fn conversion_with_existing_assets() {
    let e = Env::default();
    let admin = Address::generate(&e);
    let user = Address::generate(&e);
    let initial_supply = 1_000_000_000_000_000_000i128;
    let decimals_offset = 6;
    let deposit_amount = 100_000_000_000_000_000i128;

    // Create contracts
    let asset_address = create_asset_contract(&e, initial_supply, &admin);
    let vault_address = create_vault_contract(&e, &asset_address, decimals_offset);

    e.mock_all_auths();

    // Setup: deposit some assets first
    let asset_client = MockAssetContractClient::new(&e, &asset_address);
    asset_client.transfer(&admin, &vault_address, &deposit_amount);

    e.as_contract(&vault_address, || {
        Vault::deposit(&e, deposit_amount, user.clone(), user.clone(), user.clone());

        // Test conversions with vault having assets
        let new_assets = 50_000_000_000_000_000i128;
        let shares = Vault::convert_to_shares(&e, new_assets);
        let converted_back = Vault::convert_to_assets(&e, shares);

        // Should be approximately equal (allowing for rounding)
        assert!(converted_back >= new_assets - 1 || converted_back <= new_assets + 1);
    });
}

#[test]
#[should_panic(expected = "Error(Contract, #122)")]
fn withdraw_exceeds_max() {
    let e = Env::default();
    let admin = Address::generate(&e);
    let user = Address::generate(&e);
    let initial_supply = 1_000_000_000_000_000_000i128;
    let decimals_offset = 6;
    let deposit_amount = 100_000_000_000_000_000i128;

    // Create contracts
    let asset_address = create_asset_contract(&e, initial_supply, &admin);
    let vault_address = create_vault_contract(&e, &asset_address, decimals_offset);

    e.mock_all_auths();

    // Setup: deposit assets first
    let asset_client = MockAssetContractClient::new(&e, &asset_address);
    asset_client.transfer(&admin, &vault_address, &deposit_amount);

    e.as_contract(&vault_address, || {
        Vault::deposit(&e, deposit_amount, user.clone(), user.clone(), user.clone());

        // Try to withdraw more than max
        let max_withdraw = Vault::max_withdraw(&e, user.clone());
        Vault::withdraw(&e, max_withdraw + 1, user.clone(), user.clone(), user.clone());
    });
}

#[test]
#[should_panic(expected = "Error(Contract, #123)")]
fn redeem_exceeds_max() {
    let e = Env::default();
    let admin = Address::generate(&e);
    let user = Address::generate(&e);
    let initial_supply = 1_000_000_000_000_000_000i128;
    let decimals_offset = 6;
    let deposit_amount = 100_000_000_000_000_000i128;

    // Create contracts
    let asset_address = create_asset_contract(&e, initial_supply, &admin);
    let vault_address = create_vault_contract(&e, &asset_address, decimals_offset);

    e.mock_all_auths();

    // Setup: deposit assets first
    let asset_client = MockAssetContractClient::new(&e, &asset_address);
    asset_client.transfer(&admin, &vault_address, &deposit_amount);

    e.as_contract(&vault_address, || {
        let shares = Vault::deposit(&e, deposit_amount, user.clone(), user.clone(), user.clone());

        // Try to redeem more shares than user has
        Vault::redeem(&e, shares + 1, user.clone(), user.clone(), user.clone());
    });
}

#[test]
#[should_panic(expected = "Error(Contract, #116)")]
fn asset_address_already_set() {
    let e = Env::default();
    let asset_address1 = Address::generate(&e);
    let asset_address2 = Address::generate(&e);
    let vault_address = create_vault_contract(&e, &asset_address1, 6);

    e.as_contract(&vault_address, || {
        // Try to set asset address again (should panic)
        Vault::set_asset(&e, asset_address2);
    });
}

#[test]
#[should_panic(expected = "Error(Contract, #117)")]
fn decimals_offset_already_set() {
    let e = Env::default();
    let asset_address = Address::generate(&e);
    let vault_address = create_vault_contract(&e, &asset_address, 6);

    e.as_contract(&vault_address, || {
        // Try to set decimals offset again (should panic)
        Vault::set_decimals_offset(&e, 8);
    });
}

#[test]
#[should_panic(expected = "Error(Contract, #124)")]
fn decimals_offset_exceeded() {
    let e = Env::default();
    let asset_address = Address::generate(&e);

    // Try to set the offset to a value greater than MAX_DECIMALS_OFFSET
    let _ = create_vault_contract(&e, &asset_address, MAX_DECIMALS_OFFSET + 1);
}

#[test]
#[should_panic(expected = "Error(Contract, #115)")]
fn query_asset_not_set() {
    let e = Env::default();
    let contract_address = e.register(MockVaultContract, ());

    e.as_contract(&contract_address, || {
        // Try to query asset before setting it (should panic)
        Vault::query_asset(&e);
    });
}

#[test]
#[should_panic(expected = "Error(Contract, #118)")]
fn invalid_assets_amount() {
    let e = Env::default();
    let admin = Address::generate(&e);
    let initial_supply = 1_000_000_000_000_000_000i128;
    let decimals_offset = 6;

    // Create contracts
    let asset_address = create_asset_contract(&e, initial_supply, &admin);
    let vault_address = create_vault_contract(&e, &asset_address, decimals_offset);

    e.as_contract(&vault_address, || {
        // Try to convert negative assets (should panic)
        Vault::convert_to_shares(&e, -1);
    });
}

#[test]
#[should_panic(expected = "Error(Contract, #119)")]
fn invalid_shares_amount() {
    let e = Env::default();
    let admin = Address::generate(&e);
    let initial_supply = 1_000_000_000_000_000_000i128;
    let decimals_offset = 6;

    // Create contracts
    let asset_address = create_asset_contract(&e, initial_supply, &admin);
    let vault_address = create_vault_contract(&e, &asset_address, decimals_offset);

    e.as_contract(&vault_address, || {
        // Try to convert negative shares (should panic)
        Vault::convert_to_assets(&e, -1);
    });
<<<<<<< HEAD
}

#[test]
#[should_panic(expected = "Error(Contract, #120)")]
fn deposit_exceeds_max() {
    let e = Env::default();
    let admin = Address::generate(&e);
    let user = Address::generate(&e);
    let initial_supply = 1_000_000_000_000_000_000i128;
    let decimals_offset = 6;

    // Create contracts
    let asset_address = create_asset_contract(&e, initial_supply, &admin);
    let vault_address = create_vault_contract(&e, &asset_address, decimals_offset);

    e.mock_all_auths();

    e.as_contract(&vault_address, || {
        let max_deposit = Vault::max_deposit(&e, user.clone());

        // Try to deposit more than max allowed (should panic)
        Vault::deposit(&e, max_deposit + 1, user.clone(), user.clone(), user.clone());
    });
}

#[test]
#[should_panic(expected = "Error(Contract, #121)")]
fn mint_exceeds_max() {
    let e = Env::default();
    let admin = Address::generate(&e);
    let user = Address::generate(&e);
    let initial_supply = 1_000_000_000_000_000_000i128;
    let decimals_offset = 6;

    // Create contracts
    let asset_address = create_asset_contract(&e, initial_supply, &admin);
    let vault_address = create_vault_contract(&e, &asset_address, decimals_offset);

    e.mock_all_auths();

    e.as_contract(&vault_address, || {
        let max_mint = Vault::max_mint(&e, user.clone());

        // Try to mint more shares than max allowed (should panic)
        Vault::mint(&e, max_mint + 1, user.clone(), user.clone(), user.clone());
    });
}

#[test]
fn deposit_transfer_from() {
    let e = Env::default();
    let admin = Address::generate(&e);
    let user = Address::generate(&e);
    let operator = Address::generate(&e);
    let initial_supply = 1_000_000_000_000_000_000i128;
    let decimals_offset = 6;
    let deposit_amount = 100_000_000_000_000_000i128;

    // Create contracts
    let asset_address = create_asset_contract(&e, initial_supply, &admin);
    let vault_address = create_vault_contract(&e, &asset_address, decimals_offset);
    let asset_client = MockAssetContractClient::new(&e, &asset_address);

    e.mock_all_auths();

    // Admin approves operator to spend their tokens
    asset_client.approve(&admin, &operator, &deposit_amount, &1000);

    e.as_contract(&vault_address, || {
        // Operator deposits admin's assets to user (allowance-based transfer)
        let shares_minted =
            Vault::deposit(&e, deposit_amount, user.clone(), admin.clone(), operator.clone());

        // Check results
        assert_eq!(Base::balance(&e, &user), shares_minted);
        assert_eq!(Base::total_supply(&e), shares_minted);
        assert_eq!(Vault::total_assets(&e), deposit_amount);

        // For first deposit, shares should equal assets with offset
        assert_eq!(shares_minted, deposit_amount * 10i128.pow(decimals_offset));
    });
}

#[test]
#[should_panic(expected = "Insufficient allowance")]
fn deposit_transfer_from_not_enough_allowance() {
    let e = Env::default();
    let admin = Address::generate(&e);
    let user = Address::generate(&e);
    let operator = Address::generate(&e);
    let initial_supply = 1_000_000_000_000_000_000i128;
    let decimals_offset = 6;
    let deposit_amount = 100_000_000_000_000_000i128;
    let insufficient_allowance = 50_000_000_000_000_000i128;

    // Create contracts
    let asset_address = create_asset_contract(&e, initial_supply, &admin);
    let vault_address = create_vault_contract(&e, &asset_address, decimals_offset);
    let asset_client = MockAssetContractClient::new(&e, &asset_address);

    e.mock_all_auths();

    // Admin approves operator with insufficient allowance
    asset_client.approve(&admin, &operator, &insufficient_allowance, &1000);

    e.as_contract(&vault_address, || {
        // Try to deposit more than allowance (should panic)
        Vault::deposit(&e, deposit_amount, user.clone(), admin.clone(), operator.clone());
    });
}

#[test]
fn mint_transfer_from() {
    let e = Env::default();
    let admin = Address::generate(&e);
    let user = Address::generate(&e);
    let operator = Address::generate(&e);
    let initial_supply = 1_000_000_000_000_000_000i128;
    let decimals_offset = 6;
    let shares_to_mint = 100_000_000_000_000_000i128;

    // Create contracts
    let asset_address = create_asset_contract(&e, initial_supply, &admin);
    let vault_address = create_vault_contract(&e, &asset_address, decimals_offset);
    let asset_client = MockAssetContractClient::new(&e, &asset_address);

    e.mock_all_auths();

    // Calculate required assets outside vault context
    let required_assets = e.as_contract(&vault_address, || Vault::preview_mint(&e, shares_to_mint));

    // Admin approves operator to spend the required assets
    asset_client.approve(&admin, &operator, &required_assets, &1000);

    e.as_contract(&vault_address, || {
        // Operator mints shares for user using admin's assets (allowance-based
        // transfer)
        let assets_deposited =
            Vault::mint(&e, shares_to_mint, user.clone(), admin.clone(), operator.clone());

        // Check results
        assert_eq!(Base::balance(&e, &user), shares_to_mint);
        assert_eq!(Base::total_supply(&e), shares_to_mint);
        assert_eq!(assets_deposited, required_assets);
    });
}

#[test]
#[should_panic(expected = "Insufficient allowance")]
fn mint_transfer_from_not_enough_allowance() {
    let e = Env::default();
    let admin = Address::generate(&e);
    let user = Address::generate(&e);
    let operator = Address::generate(&e);
    let initial_supply = 1_000_000_000_000_000_000i128;
    let decimals_offset = 6;
    let shares_to_mint = 100_000_000_000_000_000i128;

    // Create contracts
    let asset_address = create_asset_contract(&e, initial_supply, &admin);
    let vault_address = create_vault_contract(&e, &asset_address, decimals_offset);
    let asset_client = MockAssetContractClient::new(&e, &asset_address);

    e.mock_all_auths();

    // Calculate required assets outside vault context
    let required_assets = e.as_contract(&vault_address, || Vault::preview_mint(&e, shares_to_mint));

    let insufficient_allowance = required_assets / 2;

    // Admin approves operator with insufficient allowance
    asset_client.approve(&admin, &operator, &insufficient_allowance, &1000);

    e.as_contract(&vault_address, || {
        // Try to mint with insufficient allowance (should panic)
        Vault::mint(&e, shares_to_mint, user.clone(), admin.clone(), operator.clone());
    });
=======
>>>>>>> f11e3893
}<|MERGE_RESOLUTION|>--- conflicted
+++ resolved
@@ -487,53 +487,6 @@
         // Try to convert negative shares (should panic)
         Vault::convert_to_assets(&e, -1);
     });
-<<<<<<< HEAD
-}
-
-#[test]
-#[should_panic(expected = "Error(Contract, #120)")]
-fn deposit_exceeds_max() {
-    let e = Env::default();
-    let admin = Address::generate(&e);
-    let user = Address::generate(&e);
-    let initial_supply = 1_000_000_000_000_000_000i128;
-    let decimals_offset = 6;
-
-    // Create contracts
-    let asset_address = create_asset_contract(&e, initial_supply, &admin);
-    let vault_address = create_vault_contract(&e, &asset_address, decimals_offset);
-
-    e.mock_all_auths();
-
-    e.as_contract(&vault_address, || {
-        let max_deposit = Vault::max_deposit(&e, user.clone());
-
-        // Try to deposit more than max allowed (should panic)
-        Vault::deposit(&e, max_deposit + 1, user.clone(), user.clone(), user.clone());
-    });
-}
-
-#[test]
-#[should_panic(expected = "Error(Contract, #121)")]
-fn mint_exceeds_max() {
-    let e = Env::default();
-    let admin = Address::generate(&e);
-    let user = Address::generate(&e);
-    let initial_supply = 1_000_000_000_000_000_000i128;
-    let decimals_offset = 6;
-
-    // Create contracts
-    let asset_address = create_asset_contract(&e, initial_supply, &admin);
-    let vault_address = create_vault_contract(&e, &asset_address, decimals_offset);
-
-    e.mock_all_auths();
-
-    e.as_contract(&vault_address, || {
-        let max_mint = Vault::max_mint(&e, user.clone());
-
-        // Try to mint more shares than max allowed (should panic)
-        Vault::mint(&e, max_mint + 1, user.clone(), user.clone(), user.clone());
-    });
 }
 
 #[test]
@@ -665,6 +618,4 @@
         // Try to mint with insufficient allowance (should panic)
         Vault::mint(&e, shares_to_mint, user.clone(), admin.clone(), operator.clone());
     });
-=======
->>>>>>> f11e3893
 }