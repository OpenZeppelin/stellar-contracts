//! # Stellar Tokens
//!
//! This crate provides implementations for both fungible and non-fungible
//! tokens for use in Soroban smart contracts on the Stellar network.
//!
//! ## Modules
//!
//! - `fungible`: Implementation of fungible tokens (similar to ERC-20)
//! - `non_fungible`: Implementation of non-fungible tokens (similar to ERC-721)
//!
//! Each module provides its own set of traits, functions, and extensions for
//! working with the respective token type.
#![no_std]
#![allow(deprecated)]

pub mod fungible;
pub mod non_fungible;
<<<<<<< HEAD

pub use fungible::{
    allowlist::{AllowList, FungibleAllowList},
    blocklist::{BlockList, FungibleBlockList},
    burnable::FungibleBurnable,
    sac_admin_wrapper::{DefaultSacAdminWrapper, SACAdminWrapper},
    FTBase, FungibleToken, FungibleTokenError,
};
pub use non_fungible::{
    burnable::NonFungibleBurnable,
    consecutive::Consecutive,
    enumerable::{Enumerable, NonFungibleEnumerable},
    royalties::NonFungibleRoyalties,
    NFTBase, NonFungibleToken,
};

pub mod ownable {
    pub use stellar_access::Ownable;
}
=======
pub mod rwa;
>>>>>>> e8ba9a38
<|MERGE_RESOLUTION|>--- conflicted
+++ resolved
@@ -15,7 +15,7 @@
 
 pub mod fungible;
 pub mod non_fungible;
-<<<<<<< HEAD
+pub mod rwa;
 
 pub use fungible::{
     allowlist::{AllowList, FungibleAllowList},
@@ -34,7 +34,4 @@
 
 pub mod ownable {
     pub use stellar_access::Ownable;
-}
-=======
-pub mod rwa;
->>>>>>> e8ba9a38
+}