--- conflicted
+++ resolved
@@ -431,13 +431,8 @@
 ///   registered at the `claim_topics_and_issuers` registry.
 /// * [`ClaimIssuerError::ClaimTopicNotAllowed`] - If this claim issuer is not
 ///   allowed to sign claims about the `claim_topic`.
-<<<<<<< HEAD
-/// * [`ClaimIssuerError::KeyAlreadyAllowed`] - If the key is already registered
-///   at this registry (for any topic, including the current one).
-=======
 /// * [`ClaimIssuerError::KeyAlreadyAllowed`] - If this exact (key, topic,
 ///   registry) combination is already registered.
->>>>>>> 0873c6f8
 ///
 /// # Events
 ///
@@ -499,14 +494,8 @@
     let mut pairs: Vec<(u32, Address)> =
         e.storage().persistent().get(&pairs_storage_key).unwrap_or_else(|| Vec::new(e));
 
-<<<<<<< HEAD
-    // Check if this registry is already added for this key, even for a different
-    // topic
-    if pairs.iter().any(|(_, reg)| reg == *registry) {
-=======
     // Check if this exact (topic, registry) pair already exists
     if pairs.contains((claim_topic, registry.clone())) {
->>>>>>> 0873c6f8
         panic_with_error!(e, ClaimIssuerError::KeyAlreadyAllowed)
     }
 
