--- conflicted
+++ resolved
@@ -482,26 +482,14 @@
     }
 
     // Update Registries mapping: SigningKey -> Vec<Address>
-<<<<<<< HEAD
     let regsitries_storage_key = ClaimIssuerStorageKey::Registries(signing_key);
     let mut registries: Vec<(u32, Address)> =
-        e.storage().persistent().get(&regsitries_storage_key).unwrap_or(Vec::new(e));
+        e.storage().persistent().get(&regsitries_storage_key).unwrap_or_else(|| Vec::new(e));
 
     // Check if this registry is already added for this key, even for a different
     // topic
     if registries.iter().any(|(_, reg)| reg == *registry) {
         panic_with_error!(e, ClaimIssuerError::KeyAlreadyAllowed)
-=======
-    let registries_key = ClaimIssuerStorageKey::Registries(signing_key);
-    let mut registries: Vec<Address> =
-        e.storage().persistent().get(&registries_key).unwrap_or_else(|| Vec::new(e));
-
-    // Check if this registry is already added for this key
-    for existing_registry in registries.iter() {
-        if existing_registry == *registry {
-            panic_with_error!(e, ClaimIssuerError::KeyAlreadyAllowed)
-        }
->>>>>>> 298a959b
     }
 
     registries.push_back((claim_topic, registry.clone()));
