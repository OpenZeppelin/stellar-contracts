extern crate std;
use ed25519_dalek::Signer as Ed25519Signer;
use k256::{
    ecdsa::SigningKey as Secp256k1SigningKey, elliptic_curve::sec1::ToEncodedPoint,
    SecretKey as Secp256k1SecretKey,
};
use p256::{
    ecdsa::{
        signature::hazmat::PrehashSigner, Signature as Secp256r1Signature,
        SigningKey as Secp256r1SigningKey,
    },
    SecretKey as Secp256r1SecretKey,
};
use soroban_sdk::{
    contract, contractimpl,
    testutils::{Address as _, Ledger as _},
    Address, Bytes, BytesN, Env, Map, Vec,
};

use crate::rwa::{
    claim_issuer::{
        storage::{
            allow_key, decode_claim_data_expiration, encode_claim_data_expiration,
            get_current_nonce_for, get_keys_for_topic, get_registries, invalidate_claim_signatures,
<<<<<<< HEAD
            is_authorized_for, is_claim_expired, is_claim_revoked, is_key_allowed_for_registry,
            is_key_allowed_for_topic, remove_key, set_claim_revoked, ClaimIssuerStorageKey,
            Ed25519SignatureData, Ed25519Verifier, Secp256k1SignatureData, Secp256k1Verifier,
            Secp256r1SignatureData, Secp256r1Verifier, SigningKey,
=======
            is_claim_expired, is_claim_revoked, is_key_allowed_for_registry,
            is_key_allowed_for_topic, is_key_authorized, remove_key, set_claim_revoked,
            ClaimIssuerStorageKey, Ed25519SignatureData, Ed25519Verifier, Secp256k1SignatureData,
            Secp256k1Verifier, Secp256r1SignatureData, Secp256r1Verifier, SigningKey,
>>>>>>> 03a30f75
        },
        SignatureVerifier, MAX_KEYS_PER_TOPIC, MAX_REGISTRIES_PER_KEY,
    },
    claim_topics_and_issuers::{
        storage as ct_storage, ClaimTopicsAndIssuers, ClaimTopicsAndIssuersClient,
    },
};

#[contract]
struct MockContract;

#[contract]
struct MockClaimTopicsAndIssuersContract;

#[contractimpl]
impl ClaimTopicsAndIssuers for MockClaimTopicsAndIssuersContract {
    fn add_claim_topic(e: &Env, claim_topic: u32, _operator: Address) {
        ct_storage::add_claim_topic(e, claim_topic);
    }

    fn remove_claim_topic(e: &Env, claim_topic: u32, _operator: Address) {
        ct_storage::remove_claim_topic(e, claim_topic);
    }

    fn get_claim_topics(e: &Env) -> Vec<u32> {
        ct_storage::get_claim_topics(e)
    }

    fn add_trusted_issuer(
        e: &Env,
        trusted_issuer: Address,
        claim_topics: Vec<u32>,
        _operator: Address,
    ) {
        ct_storage::add_trusted_issuer(e, &trusted_issuer, &claim_topics);
    }

    fn remove_trusted_issuer(e: &Env, trusted_issuer: Address, _operator: Address) {
        ct_storage::remove_trusted_issuer(e, &trusted_issuer);
    }

    fn get_trusted_issuers(e: &Env) -> Vec<Address> {
        ct_storage::get_trusted_issuers(e)
    }

    fn get_claim_topic_issuers(e: &Env, claim_topic: u32) -> Vec<Address> {
        ct_storage::get_claim_topic_issuers(e, claim_topic)
    }

    fn get_claim_topics_and_issuers(e: &Env) -> Map<u32, Vec<Address>> {
        ct_storage::get_claim_topics_and_issuers(e)
    }

    fn update_issuer_claim_topics(
        e: &Env,
        trusted_issuer: Address,
        claim_topics: Vec<u32>,
        _operator: Address,
    ) {
        ct_storage::update_issuer_claim_topics(e, &trusted_issuer, &claim_topics);
    }

    fn is_trusted_issuer(e: &Env, issuer: Address) -> bool {
        ct_storage::is_trusted_issuer(e, &issuer)
    }

    fn get_trusted_issuer_claim_topics(e: &Env, trusted_issuer: Address) -> Vec<u32> {
        ct_storage::get_trusted_issuer_claim_topics(e, &trusted_issuer)
    }

    fn has_claim_topic(e: &Env, issuer: Address, claim_topic: u32) -> bool {
        ct_storage::has_claim_topic(e, &issuer, claim_topic)
    }
}

/// Helper to setup a mock registry contract
fn setup_mock_registry(e: &Env, issuer: &Address, topics: &[u32]) -> Address {
    let registry_id = e.register(MockClaimTopicsAndIssuersContract, ());
    let registry_client = ClaimTopicsAndIssuersClient::new(e, &registry_id);
    let operator = Address::generate(e);

    for topic in topics {
        registry_client.add_claim_topic(topic, &operator);
    }

    registry_client.add_trusted_issuer(issuer, &Vec::from_slice(e, topics), &operator);

    registry_id
}

/// Helper function to create test signature data for Ed25519
fn create_ed25519_test_data(e: &Env) -> (Bytes, Ed25519SignatureData) {
    let public_key = BytesN::<32>::from_array(e, &[1u8; 32]);
    let signature = BytesN::<64>::from_array(e, &[2u8; 64]);

    let mut sig_data = Bytes::new(e);
    sig_data.append(&public_key.clone().into());
    sig_data.append(&signature.clone().into());

    let expected_data = Ed25519SignatureData { public_key, signature };

    (sig_data, expected_data)
}

/// Helper function to create test signature data for Secp256r1
fn create_secp256r1_test_data(e: &Env) -> (Bytes, Secp256r1SignatureData) {
    let public_key = BytesN::<65>::from_array(e, &[3u8; 65]);
    let signature = BytesN::<64>::from_array(e, &[4u8; 64]);

    let mut sig_data = Bytes::new(e);
    sig_data.append(&public_key.clone().into());
    sig_data.append(&signature.clone().into());

    let expected_data = Secp256r1SignatureData { public_key, signature };

    (sig_data, expected_data)
}

/// Helper function to create test signature data for Secp256k1
fn create_secp256k1_test_data(e: &Env) -> (Bytes, Secp256k1SignatureData) {
    let public_key = BytesN::<65>::from_array(e, &[5u8; 65]);
    let signature = BytesN::<64>::from_array(e, &[6u8; 64]);
    let recovery_id = 1u32;

    let mut sig_data = Bytes::new(e);
    sig_data.append(&public_key.clone().into());
    sig_data.append(&signature.clone().into());
    sig_data.extend_from_array(&recovery_id.to_be_bytes());

    let expected_data = Secp256k1SignatureData { public_key, signature, recovery_id };

    (sig_data, expected_data)
}

#[test]
fn ed25519_extract_signature_data_success() {
    let e = Env::default();

    let (sig_data, expected_data) = create_ed25519_test_data(&e);

    let extracted_data = Ed25519Verifier::extract_signature_data(&e, &sig_data);

    assert_eq!(extracted_data.public_key, expected_data.public_key);
    assert_eq!(extracted_data.signature, expected_data.signature);
}

#[test]
#[should_panic(expected = "Error(Contract, #350)")]
fn ed25519_extract_signature_data_invalid_length() {
    let e = Env::default();

    let invalid_sig_data = Bytes::from_array(&e, &[1u8; 50]); // Wrong length

    Ed25519Verifier::extract_signature_data(&e, &invalid_sig_data);
}

#[test]
fn ed25519_expected_sig_data_len() {
    assert_eq!(Ed25519Verifier::expected_sig_data_len(), 96); // 32 + 64
}

#[test]
fn secp256r1_extract_signature_data_success() {
    let e = Env::default();

    let (sig_data, expected_data) = create_secp256r1_test_data(&e);

    let extracted_data = Secp256r1Verifier::extract_signature_data(&e, &sig_data);

    assert_eq!(extracted_data.public_key, expected_data.public_key);
    assert_eq!(extracted_data.signature, expected_data.signature);
}

#[test]
#[should_panic(expected = "Error(Contract, #350)")]
fn secp256r1_extract_signature_data_invalid_length() {
    let e = Env::default();

    let invalid_sig_data = Bytes::from_array(&e, &[1u8; 100]); // Wrong length

    Secp256r1Verifier::extract_signature_data(&e, &invalid_sig_data);
}

#[test]
fn secp256r1_expected_sig_data_len() {
    assert_eq!(Secp256r1Verifier::expected_sig_data_len(), 129); // 65 + 64
}

#[test]
fn secp256k1_extract_signature_data_success() {
    let e = Env::default();
    let (sig_data, expected_data) = create_secp256k1_test_data(&e);

    let extracted_data = Secp256k1Verifier::extract_signature_data(&e, &sig_data);

    assert_eq!(extracted_data.public_key, expected_data.public_key);
    assert_eq!(extracted_data.signature, expected_data.signature);
    assert_eq!(extracted_data.recovery_id, expected_data.recovery_id);
}

#[test]
#[should_panic(expected = "Error(Contract, #350)")]
fn secp256k1_extract_signature_data_invalid_length() {
    let e = Env::default();
    let invalid_sig_data = Bytes::from_array(&e, &[1u8; 120]); // Wrong length

    Secp256k1Verifier::extract_signature_data(&e, &invalid_sig_data);
}

#[test]
fn secp256k1_expected_sig_data_len() {
    assert_eq!(Secp256k1Verifier::expected_sig_data_len(), 133); // 65 + 64 + 4
}

#[test]
fn secp256k1_recovery_id_extraction() {
    let e = Env::default();
    let public_key = BytesN::<65>::from_array(&e, &[5u8; 65]);
    let signature = BytesN::<64>::from_array(&e, &[6u8; 64]);
    let recovery_id = 0x12345678u32; // Test specific recovery ID

    let mut sig_data = Bytes::new(&e);
    sig_data.append(&public_key.into());
    sig_data.append(&signature.into());
    sig_data.extend_from_array(&recovery_id.to_be_bytes());

    let extracted_data = Secp256k1Verifier::extract_signature_data(&e, &sig_data);

    assert_eq!(extracted_data.recovery_id, recovery_id);
}

#[test]
fn ed25519_verify_success() {
    let e = Env::default();
    let contract_id = e.register(MockContract, ());

    let identity = Address::generate(&e);
    let claim_topic = 42u32;
    let claim_data = Bytes::from_array(&e, &[1, 2, 3, 4, 5]);

    let secret_key: [u8; 32] = [
        157, 97, 177, 157, 239, 253, 90, 96, 186, 132, 74, 244, 146, 236, 44, 196, 68, 73, 197,
        105, 123, 50, 105, 25, 112, 59, 172, 3, 28, 174, 127, 96,
    ];

    let signing_key = ed25519_dalek::SigningKey::from_bytes(&secret_key);
    let verifying_key = signing_key.verifying_key();

    let public_key: BytesN<32> = BytesN::from_array(&e, verifying_key.as_bytes());

    e.as_contract(&contract_id, || {
        // Build message using the verifier
        let message = Ed25519Verifier::build_message(&e, &identity, claim_topic, &claim_data);

        // Convert message to buffer for signing
        let message_buf = message.to_buffer::<256>();
        let message_slice = &message_buf.as_slice()[..message.len() as usize];
        let sig = signing_key.sign(message_slice).to_bytes();
        let signature = BytesN::<64>::from_array(&e, &sig);

        let signature_data = Ed25519SignatureData { public_key, signature };

        assert!(Ed25519Verifier::verify(&e, &message, &signature_data))
    });
}

#[test]
fn secp256k1_verify_success() {
    let e = Env::default();
    let contract_id = e.register(MockContract, ());

    let identity = Address::generate(&e);
    let claim_topic = 42u32;
    let claim_data = Bytes::from_array(&e, &[1, 2, 3, 4, 5]);

    let secret_key_bytes: [u8; 32] = [
        1, 2, 3, 4, 5, 6, 7, 8, 9, 10, 11, 12, 13, 14, 15, 16, 17, 18, 19, 20, 21, 22, 23, 24, 25,
        26, 27, 28, 29, 30, 31, 32,
    ];
    let secret_key = Secp256k1SecretKey::from_slice(&secret_key_bytes).unwrap();
    let signing_key = Secp256k1SigningKey::from(&secret_key);

    let pubkey = secret_key.public_key().to_encoded_point(false).to_bytes().to_vec();

    let mut pubkey_slice = [0u8; 65];
    pubkey_slice.copy_from_slice(&pubkey);
    let public_key: BytesN<65> = BytesN::from_array(&e, &pubkey_slice);

    e.as_contract(&contract_id, || {
        // Build message using the verifier
        let message = Secp256k1Verifier::build_message(&e, &identity, claim_topic, &claim_data);
        let digest = e.crypto().keccak256(&message);

        let (signature, recovery_id) =
            signing_key.sign_prehash_recoverable(&digest.to_array()).unwrap();

        let sig_slice = signature.to_bytes();
        let mut sig = [0u8; 64];
        sig.copy_from_slice(sig_slice.as_slice());

        let signature_data = Secp256k1SignatureData {
            public_key,
            signature: BytesN::from_array(&e, &sig),
            recovery_id: recovery_id.to_byte() as u32,
        };

        assert!(Secp256k1Verifier::verify(&e, &message, &signature_data));
    });
}

#[test]
fn secp256r1_verify_success() {
    let e = Env::default();
    let contract_id = e.register(MockContract, ());

    let identity = Address::generate(&e);
    let claim_topic = 42u32;
    let claim_data = Bytes::from_array(&e, &[1, 2, 3, 4, 5]);

    let secret_key_bytes: [u8; 32] = [
        33, 34, 35, 36, 37, 38, 39, 40, 41, 42, 43, 44, 45, 46, 47, 48, 49, 50, 51, 52, 53, 54, 55,
        56, 57, 58, 59, 60, 61, 62, 63, 64,
    ];
    let secret_key = Secp256r1SecretKey::from_slice(&secret_key_bytes).unwrap();
    let signing_key = Secp256r1SigningKey::from(&secret_key);

    let pubkey = secret_key.public_key().to_encoded_point(false).to_bytes().to_vec();

    let mut pubkey_slice = [0u8; 65];
    pubkey_slice.copy_from_slice(&pubkey);
    let public_key: BytesN<65> = BytesN::from_array(&e, &pubkey_slice);

    e.as_contract(&contract_id, || {
        // Build message using the verifier
        let message = Secp256r1Verifier::build_message(&e, &identity, claim_topic, &claim_data);
        // For Secp256r1, use SHA256 hash
        let digest = e.crypto().sha256(&message);

        let signature: Secp256r1Signature = signing_key.sign_prehash(&digest.to_array()).unwrap();

        let sig_slice = signature.normalize_s().unwrap_or(signature).to_bytes();
        let mut sig = [0u8; 64];
        sig.copy_from_slice(&sig_slice);

        let signature_data =
            Secp256r1SignatureData { public_key, signature: BytesN::from_array(&e, &sig) };

        assert!(Secp256r1Verifier::verify(&e, &message, &signature_data));
    });
}

#[test]
fn signature_verifier_different_inputs_different_messages() {
    let e = Env::default();
    let contract_id = e.register(MockContract, ());

    let identity1 = Address::generate(&e);
    let identity2 = Address::generate(&e);
    let claim_data = Bytes::from_array(&e, &[1, 2, 3]);

    // Different identities should produce different messages
    e.as_contract(&contract_id, || {
        let message1 = Ed25519Verifier::build_message(&e, &identity1, 1u32, &claim_data);
        let message2 = Ed25519Verifier::build_message(&e, &identity2, 1u32, &claim_data);
        assert_ne!(message1, message2);

        // Different topics should produce different messages
        let message3 = Ed25519Verifier::build_message(&e, &identity1, 2u32, &claim_data);
        assert_ne!(message1, message3);

        // Different data should produce different messages
        let different_data = Bytes::from_array(&e, &[4, 5, 6]);
        let message4 = Ed25519Verifier::build_message(&e, &identity1, 1u32, &different_data);
        assert_ne!(message1, message4);
    });
}

#[test]
fn signature_verifier_build_claim_digest_different_issuers() {
    let e = Env::default();
    let contract_id1 = e.register(MockContract, ());
    let contract_id2 = e.register(MockContract, ());

    let identity = Address::generate(&e);
    let claim_topic = 42u32;
    let claim_data = Bytes::from_array(&e, &[1, 2, 3, 4, 5]);

    // Use same data on different claim issuers
    let ed25519_digest_1 = e.as_contract(&contract_id1, || {
        Ed25519Verifier::build_message(&e, &identity, claim_topic, &claim_data)
    });
    let ed25519_digest_2 = e.as_contract(&contract_id2, || {
        Ed25519Verifier::build_message(&e, &identity, claim_topic, &claim_data)
    });
    assert_ne!(ed25519_digest_1, ed25519_digest_2);
}

#[test]
fn set_and_check_claim_revocation() {
    let e = Env::default();
    let contract_id = e.register(MockContract, ());
    let identity = Address::generate(&e);
    let claim_topic = 42u32;
    let claim_data = Bytes::from_array(&e, &[1, 2, 3]);

    e.as_contract(&contract_id, || {
        assert!(!is_claim_revoked(&e, &identity, claim_topic, &claim_data));

        set_claim_revoked(&e, &identity, claim_topic, &claim_data, true);

        assert!(is_claim_revoked(&e, &identity, claim_topic, &claim_data));
    });
}

#[test]
fn unrevoke_claim() {
    let e = Env::default();
    let contract_id = e.register(MockContract, ());
    let identity = Address::generate(&e);
    let claim_topic = 42u32;
    let claim_data = Bytes::from_array(&e, &[1, 2, 3]);

    e.as_contract(&contract_id, || {
        set_claim_revoked(&e, &identity, claim_topic, &claim_data, true);
        assert!(is_claim_revoked(&e, &identity, claim_topic, &claim_data));

        set_claim_revoked(&e, &identity, claim_topic, &claim_data, false);
        assert!(!is_claim_revoked(&e, &identity, claim_topic, &claim_data));
    });
}

#[test]
fn revocation_edge_cases() {
    let e = Env::default();
    let contract_id = e.register(MockContract, ());

    e.as_contract(&contract_id, || {
        let identity1 = Address::generate(&e);
        let identity2 = Address::generate(&e);
        let claim_topic = 42u32;
        let claim_data1 = Bytes::from_array(&e, &[1, 2, 3]);
        let claim_data2 = Bytes::from_array(&e, &[4, 5, 6]);

        // Test revoking non-existent claim
        assert!(!is_claim_revoked(&e, &identity1, claim_topic, &claim_data1));

        // Test setting revocation multiple times
        set_claim_revoked(&e, &identity1, claim_topic, &claim_data1, true);
        set_claim_revoked(&e, &identity1, claim_topic, &claim_data1, true); // Should not error
        assert!(is_claim_revoked(&e, &identity1, claim_topic, &claim_data1));

        // Test unrevoking non-revoked claim
        set_claim_revoked(&e, &identity2, claim_topic, &claim_data2, false);
        assert!(!is_claim_revoked(&e, &identity2, claim_topic, &claim_data2));

        // Test multiple claims independently
        set_claim_revoked(&e, &identity2, claim_topic, &claim_data2, true);
        assert!(is_claim_revoked(&e, &identity1, claim_topic, &claim_data1));
        assert!(is_claim_revoked(&e, &identity2, claim_topic, &claim_data2));

        set_claim_revoked(&e, &identity1, claim_topic, &claim_data1, false);
        assert!(!is_claim_revoked(&e, &identity1, claim_topic, &claim_data1));
        assert!(is_claim_revoked(&e, &identity2, claim_topic, &claim_data2));
    });
}

// ====================== KEY MANAGEMENT =====================

#[test]
fn topic_specific_key_management() {
    let e = Env::default();
    let contract_id = e.register(MockContract, ());
    let registry = setup_mock_registry(&e, &contract_id, &[42, 43]);
    let public_key = Bytes::from_array(&e, &[2u8; 32]);
    let topic = 42u32;

    e.as_contract(&contract_id, || {
        assert!(!is_key_allowed_for_topic(&e, &public_key, 1, topic));

        allow_key(&e, &public_key, &registry, 1, topic);
        assert!(is_key_allowed_for_topic(&e, &public_key, 1, topic));

        // check for different topic
        assert!(!is_key_allowed_for_topic(&e, &public_key, 1, topic + 1));
        // check for different scheme
        assert!(!is_key_allowed_for_topic(&e, &public_key, 2, topic));

        remove_key(&e, &public_key, &registry, 1, topic);
        assert!(!is_key_allowed_for_topic(&e, &public_key, 1, topic));
    });
}

#[test]
#[should_panic(expected = "Error(Contract, #352)")]
fn allow_key_already_allowed() {
    let e = Env::default();
    let contract_id = e.register(MockContract, ());
    let registry = setup_mock_registry(&e, &contract_id, &[999]);
    let public_key = Bytes::from_array(&e, &[7u8; 32]);
    let topic = 999u32;

    e.as_contract(&contract_id, || {
        // Add key first time
        allow_key(&e, &public_key, &registry, 1, topic);

        // Try to add same key again - should panic with KeyAlreadyAllowed
        allow_key(&e, &public_key, &registry, 1, topic);
    });
}

#[test]
#[should_panic(expected = "Error(Contract, #353)")]
fn remove_key_not_found() {
    let e = Env::default();
    let contract_id = e.register(MockContract, ());
    let public_key = Bytes::from_array(&e, &[8u8; 32]);
    let topic = 888u32;

    e.as_contract(&contract_id, || {
        let registry = Address::generate(&e);
        // Try to remove non-existent key - should panic with KeyNotFound
        remove_key(&e, &public_key, &registry, 1, topic);
    });
}

#[test]
#[should_panic(expected = "Error(Contract, #351)")]
fn empty_key_panics() {
    let e = Env::default();
    let contract_id = e.register(MockContract, ());
    let registry = setup_mock_registry(&e, &contract_id, &[123]);
    let empty_key = Bytes::new(&e);
    let topic = 123u32;

    e.as_contract(&contract_id, || {
        // Test with empty key
        allow_key(&e, &empty_key, &registry, 1, topic);
    });
}

#[test]
fn bidirectional_mapping_allow_key() {
    let e = Env::default();
    let contract_id = e.register(MockContract, ());
    let registry = setup_mock_registry(&e, &contract_id, &[42, 43]);

    let public_key = Bytes::from_array(&e, &[1u8; 32]);
    let scheme = 1u32;
    let topic = 42u32;

    e.as_contract(&contract_id, || {
        allow_key(&e, &public_key, &registry, scheme, topic);

        // Verify key is allowed
        assert!(is_key_allowed_for_topic(&e, &public_key, scheme, topic));

        // Verify Topics mapping
        let topic_keys = get_keys_for_topic(&e, topic);
        assert_eq!(topic_keys.len(), 1);
        assert_eq!(topic_keys.get(0).unwrap().public_key, public_key);
        assert_eq!(topic_keys.get(0).unwrap().scheme, scheme);

        // Verify Registries mapping
        let signing_key = SigningKey { public_key: public_key.clone(), scheme };
        let registries = get_registries(&e, &signing_key);
        assert_eq!(registries.len(), 1);
        assert_eq!(registries.get(0).unwrap(), registry);
    });
}

#[test]
fn bidirectional_mapping_remove_key() {
    let e = Env::default();
    let contract_id = e.register(MockContract, ());
    let registry = setup_mock_registry(&e, &contract_id, &[42]);

    let public_key = Bytes::from_array(&e, &[2u8; 32]);
    let scheme = 1u32;
    let topic = 42u32;

    e.as_contract(&contract_id, || {
        allow_key(&e, &public_key, &registry, scheme, topic);
        remove_key(&e, &public_key, &registry, scheme, topic);

        // Verify key is no longer allowed
        assert!(!is_key_allowed_for_topic(&e, &public_key, scheme, topic));

        // Verify Topics mapping cleaned up
        let topics_key = ClaimIssuerStorageKey::Topics(topic);
        assert!(!e.storage().persistent().has(&topics_key));

        // Verify Registries mapping cleaned up
        let signing_key = SigningKey { public_key: public_key.clone(), scheme };
        let registries_key = ClaimIssuerStorageKey::Registries(signing_key);
        assert!(!e.storage().persistent().has(&registries_key));
    });
}

#[test]
fn bidirectional_mapping_multiple_keys_same_topic() {
    let e = Env::default();
    let contract_id = e.register(MockContract, ());
    let registry = setup_mock_registry(&e, &contract_id, &[42]);

    let key1 = Bytes::from_array(&e, &[1u8; 32]);
    let key2 = Bytes::from_array(&e, &[2u8; 32]);
    let scheme = 1u32;
    let topic = 42u32;

    e.as_contract(&contract_id, || {
        allow_key(&e, &key1, &registry, scheme, topic);
        allow_key(&e, &key2, &registry, scheme, topic);

        // Verify both keys in Topics mapping
        let topic_keys = get_keys_for_topic(&e, topic);
        assert_eq!(topic_keys.len(), 2);

        // Remove one key
        remove_key(&e, &key1, &registry, scheme, topic);

        // Verify Topics mapping still has one key
        let topic_keys = get_keys_for_topic(&e, topic);
        assert_eq!(topic_keys.len(), 1);
        assert_eq!(topic_keys.get(0).unwrap().public_key, key2);

        // Remove second key
        remove_key(&e, &key2, &registry, scheme, topic);

        // Verify Topics mapping cleaned up - storage entry should not exist
        let topics_key = ClaimIssuerStorageKey::Topics(topic);
        assert!(!e.storage().persistent().has(&topics_key));
    });
}

#[test]
#[should_panic(expected = "Error(Contract, #352)")]
fn bidirectional_mapping_same_key_same_registry_fails() {
    let e = Env::default();
    let contract_id = e.register(MockContract, ());
    let registry = setup_mock_registry(&e, &contract_id, &[42]);

    let public_key = Bytes::from_array(&e, &[1u8; 32]);
    let scheme = 1u32;
    let topic = 42u32;

    e.as_contract(&contract_id, || {
        allow_key(&e, &public_key, &registry, scheme, topic);

        // Try to add same key again for same topic and same registry - should fail
        allow_key(&e, &public_key, &registry, scheme, topic);
    });
}

#[test]
fn bidirectional_mapping_same_key_different_registries() {
    let e = Env::default();
    let contract_id = e.register(MockContract, ());
    let registry1 = setup_mock_registry(&e, &contract_id, &[42]);
    let registry2 = setup_mock_registry(&e, &contract_id, &[42]);

    let public_key = Bytes::from_array(&e, &[1u8; 32]);
    let scheme = 1u32;
    let topic = 42u32;

    e.as_contract(&contract_id, || {
        allow_key(&e, &public_key, &registry1, scheme, topic);

        // Add same key for same topic but different registry - should succeed
        allow_key(&e, &public_key, &registry2, scheme, topic);

        // Verify key is allowed
        assert!(is_key_allowed_for_topic(&e, &public_key, scheme, topic));

        // Verify Topics mapping still has only one entry (key not duplicated)
        let topic_keys = get_keys_for_topic(&e, topic);
        assert_eq!(topic_keys.len(), 1);

        // Verify Registries mapping has 2 registries
        let signing_key = SigningKey { public_key: public_key.clone(), scheme };
        let registries = get_registries(&e, &signing_key);
        assert_eq!(registries.len(), 2);
        assert_eq!(registries.get(0).unwrap(), registry1);
        assert_eq!(registries.get(1).unwrap(), registry2);
    });
}

#[test]
fn remove_key_granular_per_registry() {
    let e = Env::default();
    let contract_id = e.register(MockContract, ());
    let registry1 = setup_mock_registry(&e, &contract_id, &[42]);
    let registry2 = setup_mock_registry(&e, &contract_id, &[42]);

    let public_key = Bytes::from_array(&e, &[1u8; 32]);
    let scheme = 1u32;
    let topic = 42u32;

    e.as_contract(&contract_id, || {
        // Add key for same topic with two different registries
        allow_key(&e, &public_key, &registry1, scheme, topic);
        allow_key(&e, &public_key, &registry2, scheme, topic);

        // Verify both registries are stored
        let signing_key = SigningKey { public_key: public_key.clone(), scheme };
        let registries = get_registries(&e, &signing_key);
        assert_eq!(registries.len(), 2);

        // Remove key from only registry1
        remove_key(&e, &public_key, &registry1, scheme, topic);

        // Key should still be allowed (because registry2 still has it)
        assert!(is_key_allowed_for_topic(&e, &public_key, scheme, topic));

        // Verify only registry2 remains
        let registries = get_registries(&e, &signing_key);
        assert_eq!(registries.len(), 1);
        assert_eq!(registries.get(0).unwrap(), registry2);

        // Verify Topics mapping still has the key
        let topic_keys = get_keys_for_topic(&e, topic);
        assert_eq!(topic_keys.len(), 1);

        // Remove key from registry2
        remove_key(&e, &public_key, &registry2, scheme, topic);

        // Now key should not be allowed
        assert!(!is_key_allowed_for_topic(&e, &public_key, scheme, topic));

        // Verify Topics mapping is cleaned up - storage entry should not exist
        let topics_key = ClaimIssuerStorageKey::Topics(topic);
        assert!(!e.storage().persistent().has(&topics_key));
    });
}

#[test]
fn bidirectional_mapping_same_key_different_topics() {
    let e = Env::default();
    let contract_id = e.register(MockContract, ());
    let registry1 = setup_mock_registry(&e, &contract_id, &[42]);
    let registry2 = setup_mock_registry(&e, &contract_id, &[43]);

    let public_key = Bytes::from_array(&e, &[1u8; 32]);
    let scheme = 1u32;

    e.as_contract(&contract_id, || {
        allow_key(&e, &public_key, &registry1, scheme, 42);
        allow_key(&e, &public_key, &registry2, scheme, 43);

        // Verify both topics have the key
        let topic_keys_42 = get_keys_for_topic(&e, 42);
        assert_eq!(topic_keys_42.len(), 1);

        let topic_keys_43 = get_keys_for_topic(&e, 43);
        assert_eq!(topic_keys_43.len(), 1);

        // Verify Registries mapping has 2 entries (one per topic/registry combination)
        let signing_key = SigningKey { public_key: public_key.clone(), scheme };
        let registries = get_registries(&e, &signing_key);
        assert_eq!(registries.len(), 2);
    });
}

#[test]
#[should_panic(expected = "Error(Contract, #356)")]
fn max_keys_per_topic_exceeded() {
    let e = Env::default();
    let contract_id = e.register(MockContract, ());
    let registry = setup_mock_registry(&e, &contract_id, &[42]);

    let scheme = 1u32;
    let topic = 42u32;

    e.as_contract(&contract_id, || {
        // Add MAX_KEYS_PER_TOPIC keys
        for i in 0..MAX_KEYS_PER_TOPIC {
            let key = Bytes::from_array(&e, &[i as u8; 32]);
            allow_key(&e, &key, &registry, scheme, topic);
        }

        // Try to add one more - should panic
        let extra_key = Bytes::from_array(&e, &[255u8; 32]);
        allow_key(&e, &extra_key, &registry, scheme, topic);
    });
}

#[test]
#[should_panic(expected = "Error(Contract, #357)")]
fn max_registries_per_key_exceeded() {
    let e = Env::default();
    let contract_id = e.register(MockContract, ());

    let public_key = Bytes::from_array(&e, &[1u8; 32]);
    let scheme = 1u32;

    e.as_contract(&contract_id, || {
        // Add MAX_REGISTRIES_PER_KEY registries for different topics
        for i in 0..MAX_REGISTRIES_PER_KEY {
            let registry = setup_mock_registry(&e, &contract_id, &[i]);
            allow_key(&e, &public_key, &registry, scheme, i);
        }

        // Try to add one more - should panic
        let extra_registry = setup_mock_registry(&e, &contract_id, &[MAX_REGISTRIES_PER_KEY]);
        allow_key(&e, &public_key, &extra_registry, scheme, MAX_REGISTRIES_PER_KEY);
    });
}

#[test]
#[should_panic(expected = "Error(Contract, #352)")]
fn allow_key_multiple_topics_one_registry_fails() {
    let e = Env::default();
    let contract_id = e.register(MockContract, ());

    let public_key = Bytes::from_array(&e, &[1u8; 32]);
    let scheme = 1u32;
    let topic1 = 42u32;
    let topic2 = 84u32;

    let registry_id = setup_mock_registry(&e, &contract_id, &[topic1, topic2]);

    e.as_contract(&contract_id, || {
        allow_key(&e, &public_key, &registry_id, scheme, topic1);
        // Key already registed for this registry although for different topic
        allow_key(&e, &public_key, &registry_id, scheme, topic2);
    });
}

#[test]
#[should_panic(expected = "Error(Contract, #354)")]
fn allow_key_issuer_not_registered() {
    let e = Env::default();
    let contract_id = e.register(MockContract, ());
    let registry_id = e.register(MockClaimTopicsAndIssuersContract, ());

    let public_key = Bytes::from_array(&e, &[1u8; 32]);
    let scheme = 1u32;
    let topic = 42u32;

    e.as_contract(&contract_id, || {
        // Try to allow key without being registered - should panic
        allow_key(&e, &public_key, &registry_id, scheme, topic);
    });
}

#[test]
#[should_panic(expected = "Error(Contract, #355)")]
fn allow_key_topic_not_allowed() {
    let e = Env::default();
    let contract_id = e.register(MockContract, ());
    let registry_id = e.register(MockClaimTopicsAndIssuersContract, ());
    let registry_client = ClaimTopicsAndIssuersClient::new(&e, &registry_id);
    let operator = Address::generate(&e);

    // Add a different topic (99) to the registry
    registry_client.add_claim_topic(&99u32, &operator);

    // Register issuer with topic 99, but we'll try to use topic 42
    let mut topics = Vec::new(&e);
    topics.push_back(99u32);
    registry_client.add_trusted_issuer(&contract_id, &topics, &operator);

    let public_key = Bytes::from_array(&e, &[1u8; 32]);
    let scheme = 1u32;
    let topic = 42u32;

    e.as_contract(&contract_id, || {
        // Try to allow key for topic 42 which is not in the issuer's allowed topics -
        // should panic
        allow_key(&e, &public_key, &registry_id, scheme, topic);
    });
}

#[test]
#[should_panic(expected = "Error(Contract, #358)")]
fn get_keys_for_topic_panics_when_no_keys() {
    let e = Env::default();
    let contract_id = e.register(MockContract, ());

    e.as_contract(&contract_id, || {
        // Try to get keys for a topic that has no keys assigned
        get_keys_for_topic(&e, 999);
    });
}

#[test]
fn is_key_allowed_for_registry_works() {
    let e = Env::default();
    let contract_id = e.register(MockContract, ());
    let registry1 = setup_mock_registry(&e, &contract_id, &[42]);
    let registry2 = setup_mock_registry(&e, &contract_id, &[43]);

    let public_key = Bytes::from_array(&e, &[9u8; 32]);
    let scheme = 1u32;
    let topic = 42u32;

    e.as_contract(&contract_id, || {
        // Initially not allowed in either registry
        assert!(!is_key_allowed_for_registry(&e, &public_key, scheme, &registry1));
        assert!(!is_key_allowed_for_registry(&e, &public_key, scheme, &registry2));

        // Allow key for topic 42 in registry1
        allow_key(&e, &public_key, &registry1, scheme, topic);

        // Should be allowed for registry1, not for registry2
        assert!(is_key_allowed_for_registry(&e, &public_key, scheme, &registry1));
        assert!(!is_key_allowed_for_registry(&e, &public_key, scheme, &registry2));

        // Remove from registry1
        remove_key(&e, &public_key, &registry1, scheme, topic);
        assert!(!is_key_allowed_for_registry(&e, &public_key, scheme, &registry1));
    });
}

#[test]
fn remove_key_prevents_dangling_keys_across_multiple_topics() {
    let e = Env::default();
    let contract_id = e.register(MockContract, ());
    let registry1 = setup_mock_registry(&e, &contract_id, &[42, 99]);
    let registry2 = setup_mock_registry(&e, &contract_id, &[42, 99]);

    let public_key = Bytes::from_array(&e, &[1u8; 32]);
    let scheme = 1u32;
    let topic1 = 42u32;
    let topic2 = 99u32;

    e.as_contract(&contract_id, || {
        // Setup: Associate key K with two topic-registry pairs:
        // (T1, R1) and (T2, R2)
        allow_key(&e, &public_key, &registry1, scheme, topic1);
        allow_key(&e, &public_key, &registry2, scheme, topic2);

        // Verify initial state
        let signing_key = SigningKey { public_key: public_key.clone(), scheme };
        let registries = get_registries(&e, &signing_key);
        assert_eq!(registries.len(), 2);
        assert!(is_key_allowed_for_topic(&e, &public_key, scheme, topic1));
        assert!(is_key_allowed_for_topic(&e, &public_key, scheme, topic2));

        // Step 1: Remove key from (T1, R1)
        remove_key(&e, &public_key, &registry1, scheme, topic1);

        // K is immediately removed from T1 since no more (T1, *) pairs exist
        assert!(!is_key_allowed_for_topic(&e, &public_key, scheme, topic1));

        // After removing (T1, R1), only (T2, R2) remains
        let registries = get_registries(&e, &signing_key);
        assert_eq!(registries.len(), 1);
        assert_eq!(registries.get(0).unwrap(), registry2);
        // K still exists in T2 because (T2, R2) still exists
        assert!(is_key_allowed_for_topic(&e, &public_key, scheme, topic2));

        // Step 2: Remove key from (T2, R2) - this is the last registry pair
        remove_key(&e, &public_key, &registry2, scheme, topic2);

        // After removing the last registry pair, the key should NOT be allowed for ANY
        // topic
        assert!(!is_key_allowed_for_topic(&e, &public_key, scheme, topic1));
        assert!(!is_key_allowed_for_topic(&e, &public_key, scheme, topic2));

        // Verify complete cleanup - no storage entries should remain
        let topics_key1 = ClaimIssuerStorageKey::Topics(topic1);
        let topics_key2 = ClaimIssuerStorageKey::Topics(topic2);
        let registries_key = ClaimIssuerStorageKey::Registries(signing_key);

        assert!(!e.storage().persistent().has(&topics_key1));
        assert!(!e.storage().persistent().has(&topics_key2));
        assert!(!e.storage().persistent().has(&registries_key));
    });
}

#[test]
fn is_authorized_for_checks_registry_and_topic() {
    let e = Env::default();
    let contract_id = e.register(MockContract, ());

    // registry_a trusts issuer and allows topic 42
    let registry_a = setup_mock_registry(&e, &contract_id, &[42]);

    e.as_contract(&contract_id, || {
        // Authorized in registry_a for topic 42
        assert!(is_authorized_for(&e, &registry_a, 42));

        // Not authorized in registry_a for topic 43 (topic not allowed)
<<<<<<< HEAD
        assert!(!is_authorized_for(&e, &registry_a, 43));
=======
        assert!(!is_key_authorized(&e, &registry_a, 43));
    });
}

#[test]
#[should_panic(expected = "Error(Contract, #371)")]
fn is_key_authorized_checks_registry_and_topic_panics() {
    let e = Env::default();
    let contract_id = e.register(MockContract, ());
>>>>>>> 03a30f75

    // registry_b allows topic 42 but issuer will NOT be registered as trusted
    let registry_b_id = e.register(MockClaimTopicsAndIssuersContract, ());
    let registry_b = ClaimTopicsAndIssuersClient::new(&e, &registry_b_id);
    let operator = Address::generate(&e);
    registry_b.add_claim_topic(&42u32, &operator);

    e.as_contract(&contract_id, || {
        // Not authorized in registry_b for topic 42 (issuer not trusted)
        assert!(!is_authorized_for(&e, &registry_b_id, 42));
    });
}

// ======= SIGNATURE INVALIDATION TESTS =======

#[test]
fn get_current_nonce_returns_zero_initially() {
    let e = Env::default();
    let contract_id = e.register(MockContract, ());
    let identity = Address::generate(&e);
    let claim_topic = 42u32;

    e.as_contract(&contract_id, || {
        let nonce = get_current_nonce_for(&e, &identity, claim_topic);
        assert_eq!(nonce, 0);
    });
}

#[test]
fn invalidate_claim_signatures_increments_nonce() {
    let e = Env::default();
    let contract_id = e.register(MockContract, ());
    let identity = Address::generate(&e);
    let claim_topic = 42u32;

    e.as_contract(&contract_id, || {
        // Initial nonce is 0
        assert_eq!(get_current_nonce_for(&e, &identity, claim_topic), 0);

        // Invalidate signatures - nonce should increment to 1
        invalidate_claim_signatures(&e, &identity, claim_topic);
        assert_eq!(get_current_nonce_for(&e, &identity, claim_topic), 1);

        // Invalidate again - nonce should increment to 2
        invalidate_claim_signatures(&e, &identity, claim_topic);
        assert_eq!(get_current_nonce_for(&e, &identity, claim_topic), 2);
    });
}

#[test]
fn nonce_invalidates_previous_claim_signatures() {
    let e = Env::default();
    let contract_id = e.register(MockContract, ());
    let identity = Address::generate(&e);
    let claim_topic = 42u32;
    let claim_data = Bytes::from_array(&e, &[1, 2, 3]);

    e.as_contract(&contract_id, || {
        // Build message with nonce 0
        let message_nonce_0 =
            Ed25519Verifier::build_message(&e, &identity, claim_topic, &claim_data);

        // Increment nonce to invalidate all signatures
        invalidate_claim_signatures(&e, &identity, claim_topic);

        // Build message with nonce 1 - should be different
        let message_nonce_1 =
            Ed25519Verifier::build_message(&e, &identity, claim_topic, &claim_data);

        assert_ne!(message_nonce_0, message_nonce_1);
    });
}

#[test]
fn signature_invalidation_vs_per_claim_revocation() {
    let e = Env::default();
    let contract_id = e.register(MockContract, ());
    let identity = Address::generate(&e);
    let claim_topic = 42u32;
    let claim_data_1 = Bytes::from_array(&e, &[1, 2, 3]);
    let claim_data_2 = Bytes::from_array(&e, &[4, 5, 6]);

    e.as_contract(&contract_id, || {
        // Per-claim revocation: revoke only claim_data_1
        set_claim_revoked(&e, &identity, claim_topic, &claim_data_1, true);
        assert!(is_claim_revoked(&e, &identity, claim_topic, &claim_data_1));
        assert!(!is_claim_revoked(&e, &identity, claim_topic, &claim_data_2));

        // Signature invalidation: increment nonce invalidates all previous SIGNATURES
        // but does NOT affect per-claim revocation status
        invalidate_claim_signatures(&e, &identity, claim_topic);

        // The per-claim revocation persists even after nonce change
        // because we use a nonce-independent identifier for revocation
        assert!(is_claim_revoked(&e, &identity, claim_topic, &claim_data_1));
        assert!(!is_claim_revoked(&e, &identity, claim_topic, &claim_data_2));

        // We can still revoke more claims independently
        set_claim_revoked(&e, &identity, claim_topic, &claim_data_2, true);
        assert!(is_claim_revoked(&e, &identity, claim_topic, &claim_data_2));

        // And un-revoke a claim if needed
        set_claim_revoked(&e, &identity, claim_topic, &claim_data_1, false);
        assert!(!is_claim_revoked(&e, &identity, claim_topic, &claim_data_1));
        assert!(is_claim_revoked(&e, &identity, claim_topic, &claim_data_2));
    });
}

// ======= EXPIRATION TESTS =======

#[test]
fn encode_decode_claim_data_expiration() {
    let e = Env::default();
    let contract_id = e.register(MockContract, ());

    e.as_contract(&contract_id, || {
        let created_at = e.ledger().timestamp();
        let valid_until = created_at + 86400;
        let claim_data = Bytes::from_array(&e, &[1, 2, 3, 4, 5]);

        let encoded = encode_claim_data_expiration(&e, created_at, valid_until, &claim_data);

        let (decoded_created_at, decoded_valid_until, decoded_claim_data) =
            decode_claim_data_expiration(&e, &encoded);

        assert_eq!(decoded_created_at, created_at);
        assert_eq!(decoded_valid_until, valid_until);
        assert_eq!(decoded_claim_data, claim_data);
    });
}

#[test]
fn is_claim_expired_returns_false_for_future_expiration() {
    let e = Env::default();
    let contract_id = e.register(MockContract, ());

    e.as_contract(&contract_id, || {
        let created_at = e.ledger().timestamp();
        let valid_until = created_at + 3600;
        let claim_data = Bytes::from_array(&e, &[1, 2, 3]);

        let encoded = encode_claim_data_expiration(&e, created_at, valid_until, &claim_data);

        assert!(!is_claim_expired(&e, &encoded));
    });
}

#[test]
fn is_claim_expired_returns_true_for_past_expiration() {
    let e = Env::default();
    e.ledger().with_mut(|li| li.timestamp = 10000); // Set ledger timestamp to 10000
    let contract_id = e.register(MockContract, ());

    e.as_contract(&contract_id, || {
        // Use timestamps in the past relative to ledger timestamp
        let created_at = 1000u64;
        let valid_until = 2000u64;
        let claim_data = Bytes::from_array(&e, &[1, 2, 3]);

        let encoded = encode_claim_data_expiration(&e, created_at, valid_until, &claim_data);

        // Current ledger timestamp (10000) is much higher than valid_until (2000)
        assert!(is_claim_expired(&e, &encoded));
    });
}

#[test]
fn is_claim_expired_returns_true_for_current_timestamp() {
    let e = Env::default();
    e.ledger().with_mut(|li| li.timestamp = 5000); // Set ledger timestamp to 5000
    let contract_id = e.register(MockContract, ());

    e.as_contract(&contract_id, || {
        // Create claim that expires at current time
        let created_at = 4900u64;
        let valid_until = 5000u64; // Expires exactly at current ledger time
        let claim_data = Bytes::from_array(&e, &[1, 2, 3]);

        let encoded = encode_claim_data_expiration(&e, created_at, valid_until, &claim_data);

        // Should be expired since current_time (5000) >= valid_until (5000)
        assert!(is_claim_expired(&e, &encoded));
    });
}

#[test]
#[should_panic(expected = "Error(Contract, #359)")]
fn decode_claim_data_expiration_fails_on_short_data() {
    let e = Env::default();
    let contract_id = e.register(MockContract, ());

    e.as_contract(&contract_id, || {
        let short_data = Bytes::from_array(&e, &[1, 2, 3]);
        decode_claim_data_expiration(&e, &short_data);
    });
}

#[test]
#[should_panic(expected = "Error(Contract, #359)")]
fn encode_claim_data_fails_when_valid_until_equals_created_at() {
    let e = Env::default();
    let contract_id = e.register(MockContract, ());

    e.as_contract(&contract_id, || {
        let timestamp = e.ledger().timestamp();
        let claim_data = Bytes::from_array(&e, &[1, 2, 3]);

        encode_claim_data_expiration(&e, timestamp, timestamp, &claim_data);
    });
}

#[test]
#[should_panic(expected = "Error(Contract, #359)")]
fn encode_claim_data_fails_when_valid_until_less_than_created_at() {
    let e = Env::default();
    let contract_id = e.register(MockContract, ());

    e.as_contract(&contract_id, || {
        let created_at = e.ledger().timestamp();
        let valid_until = created_at.saturating_sub(100);
        let claim_data = Bytes::from_array(&e, &[1, 2, 3]);

        encode_claim_data_expiration(&e, created_at, valid_until, &claim_data);
    });
}<|MERGE_RESOLUTION|>--- conflicted
+++ resolved
@@ -22,17 +22,10 @@
         storage::{
             allow_key, decode_claim_data_expiration, encode_claim_data_expiration,
             get_current_nonce_for, get_keys_for_topic, get_registries, invalidate_claim_signatures,
-<<<<<<< HEAD
             is_authorized_for, is_claim_expired, is_claim_revoked, is_key_allowed_for_registry,
             is_key_allowed_for_topic, remove_key, set_claim_revoked, ClaimIssuerStorageKey,
             Ed25519SignatureData, Ed25519Verifier, Secp256k1SignatureData, Secp256k1Verifier,
             Secp256r1SignatureData, Secp256r1Verifier, SigningKey,
-=======
-            is_claim_expired, is_claim_revoked, is_key_allowed_for_registry,
-            is_key_allowed_for_topic, is_key_authorized, remove_key, set_claim_revoked,
-            ClaimIssuerStorageKey, Ed25519SignatureData, Ed25519Verifier, Secp256k1SignatureData,
-            Secp256k1Verifier, Secp256r1SignatureData, Secp256r1Verifier, SigningKey,
->>>>>>> 03a30f75
         },
         SignatureVerifier, MAX_KEYS_PER_TOPIC, MAX_REGISTRIES_PER_KEY,
     },
@@ -1016,10 +1009,7 @@
         assert!(is_authorized_for(&e, &registry_a, 42));
 
         // Not authorized in registry_a for topic 43 (topic not allowed)
-<<<<<<< HEAD
         assert!(!is_authorized_for(&e, &registry_a, 43));
-=======
-        assert!(!is_key_authorized(&e, &registry_a, 43));
     });
 }
 
@@ -1028,7 +1018,6 @@
 fn is_key_authorized_checks_registry_and_topic_panics() {
     let e = Env::default();
     let contract_id = e.register(MockContract, ());
->>>>>>> 03a30f75
 
     // registry_b allows topic 42 but issuer will NOT be registered as trusted
     let registry_b_id = e.register(MockClaimTopicsAndIssuersContract, ());
