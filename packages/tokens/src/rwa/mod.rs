<<<<<<< HEAD
pub mod claim_issuer;
pub mod identity_claims;
pub mod identity_storage_registry;
=======
pub mod identity_registry_storage;
>>>>>>> 160804e6
pub mod utils;

/// TODO: describe the trait
pub trait RWA {}<|MERGE_RESOLUTION|>--- conflicted
+++ resolved
@@ -1,10 +1,6 @@
-<<<<<<< HEAD
 pub mod claim_issuer;
 pub mod identity_claims;
-pub mod identity_storage_registry;
-=======
 pub mod identity_registry_storage;
->>>>>>> 160804e6
 pub mod utils;
 
 /// TODO: describe the trait
