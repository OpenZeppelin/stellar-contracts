--- conflicted
+++ resolved
@@ -142,14 +142,9 @@
 ///
 /// # Notes
 ///
-<<<<<<< HEAD
 /// * Authorization for `from` is required.
 /// * **IMPORTANT**: If the recipient is unable to receive, the NFT may get lost.
-pub fn transfer(e: &Env, from: &Address, to: &Address, token_id: u32) {
-=======
-/// **IMPORTANT**: If the recipient is unable to receive, the NFT may get lost.
 pub fn transfer(e: &Env, from: &Address, to: &Address, token_id: TokenId) {
->>>>>>> f33a8b19
     from.require_auth();
     update(e, Some(from), Some(to), token_id);
     emit_transfer(e, from, to, token_id);
@@ -178,14 +173,9 @@
 ///
 /// # Notes
 ///
-<<<<<<< HEAD
 /// * Authorization for `spender` is required.
 /// * **IMPORTANT**: If the recipient is unable to receive, the NFT may get lost.
-pub fn transfer_from(e: &Env, spender: &Address, from: &Address, to: &Address, token_id: u32) {
-=======
-/// **IMPORTANT**: If the recipient is unable to receive, the NFT may get lost.
 pub fn transfer_from(e: &Env, spender: &Address, from: &Address, to: &Address, token_id: TokenId) {
->>>>>>> f33a8b19
     spender.require_auth();
     check_spender_approval(e, spender, from, token_id);
     update(e, Some(from), Some(to), token_id);
@@ -310,15 +300,9 @@
 ///
 /// * [`NonFungibleTokenError::IncorrectOwner`] - If the `from` address is not
 ///   the owner of the token.
-<<<<<<< HEAD
 /// * refer to [`owner_of`] errors.
 /// * refer to [`increase_balance`] errors.
-pub fn update(e: &Env, from: Option<&Address>, to: Option<&Address>, token_id: u32) {
-=======
-/// * [`NonFungibleTokenError::MathOverflow`] - If the balance of the `to` would
-///   overflow.
 pub fn update(e: &Env, from: Option<&Address>, to: Option<&Address>, token_id: TokenId) {
->>>>>>> f33a8b19
     if let Some(from_address) = from {
         let owner = owner_of(e, token_id);
 
@@ -371,7 +355,7 @@
     owner: &Address,
     approver: &Address,
     approved: &Address,
-    token_id: u32,
+    token_id: TokenId,
     live_until_ledger: u32,
 ) {
     if approver != owner && !is_approved_for_all(e, owner, approver) {
@@ -433,7 +417,7 @@
 ///
 /// * [`NonFungibleTokenError::MathOverflow`] - If the balance of the `to` would
 ///   overflow.
-pub fn increase_balance(e: &Env, to: &Address, amount: u32) {
+pub fn increase_balance(e: &Env, to: &Address, amount: TokenId) {
     let Some(balance) = balance(e, to).checked_add(amount) else {
         panic_with_error!(e, NonFungibleTokenError::MathOverflow);
     };
@@ -448,7 +432,7 @@
 /// * `e` - Access to the Soroban environment.
 /// * `to` - The address whose balance gets decreased.
 /// * `amount` - The amount by which the balance gets decreased.
-pub fn decrease_balance(e: &Env, from: &Address, amount: u32) {
+pub fn decrease_balance(e: &Env, from: &Address, amount: TokenId) {
     let new_balance = balance(e, from).saturating_sub(amount);
     e.storage().persistent().set(&StorageKey::Balance(from.clone()), &new_balance);
 }