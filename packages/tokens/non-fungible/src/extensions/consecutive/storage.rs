--- conflicted
+++ resolved
@@ -447,13 +447,8 @@
         }
     }
 
-<<<<<<< HEAD
     /// Low-level function that sets owner of `token_id - 1` to `to`, without
     /// handling authorization. The function does not panic and sets the
-=======
-    /// Low-level function that sets owner of `token_id` to `to`, without
-    /// handling authorization. The function does NOT panic and sets the
->>>>>>> bddf7801
     /// owner only if:
     /// - the token exists and
     /// - the token has not been burned and
@@ -463,17 +458,7 @@
     ///
     /// * `e` - The environment reference.
     /// * `to` - The owner's address.
-<<<<<<< HEAD
     /// * `token_id` - The identifier of the token next to the one being set.
-    pub fn set_owner_for_previous_token(e: &Env, to: &Address, token_id: TokenId) {
-        if token_id == 0 || token_id >= sequential::next_token_id(e) {
-            return;
-        }
-        let previous_id = token_id - 1;
-
-        let owner_key = StorageKey::Owner(previous_id);
-=======
-    /// * `token_id` - The identifier of the token being set.
     ///
     /// # Notes
     ///
@@ -481,10 +466,13 @@
     /// assign an owner. The intent is to fairly distribute storage costs among
     /// neighboring entries, since they collectively influence boundary
     /// calculations.
-    pub fn set_owner_for(e: &Env, to: &Address, token_id: TokenId) {
-        let max = sequential::next_token_id(e);
-        let owner_key = StorageKey::Owner(token_id);
->>>>>>> bddf7801
+    pub fn set_owner_for_previous_token(e: &Env, to: &Address, token_id: TokenId) {
+        if token_id == 0 || token_id >= sequential::next_token_id(e) {
+            return;
+        }
+        let previous_id = token_id - 1;
+
+        let owner_key = StorageKey::Owner(previous_id);
         let has_owner = e.storage().persistent().has(&owner_key);
         if has_owner {
             e.storage().persistent().extend_ttl(
