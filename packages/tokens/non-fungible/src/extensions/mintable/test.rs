#![cfg(test)]

extern crate std;

use soroban_sdk::{contract, testutils::Address as _, Address, Env};
use stellar_event_assertion::EventAssertion;

use crate::{extensions::mintable::storage::sequential_mint, storage::balance};

#[contract]
struct MockContract;

#[test]
fn mint_works() {
    let e = Env::default();
    e.mock_all_auths();
    let address = e.register(MockContract, ());
    let account = Address::generate(&e);
    e.as_contract(&address, || {
<<<<<<< HEAD
        let token_id = mint(&e, &account, 0);
=======
        let token_id = sequential_mint(&e, &account);
>>>>>>> f33a8b19
        assert_eq!(balance(&e, &account), 1);

        let event_assert = EventAssertion::new(&e, address.clone());
        event_assert.assert_event_count(1);
        event_assert.assert_non_fungible_mint(&account, token_id);
    });
}

/// Test that confirms the base mint implementation does NOT require
/// authorization
///
/// IMPORTANT: This test verifies the intentional design choice that the base
/// mint implementation doesn't include authorization controls. This is NOT a
/// security flaw but rather a design decision to give implementers flexibility
/// in how they implement authorization.
///
/// When using this function in your contracts, you MUST add your own
/// authorization controls to ensure only designated accounts can mint tokens.
#[test]
fn mint_base_implementation_has_no_auth() {
    let e = Env::default();
    // Note: we're intentionally NOT mocking any auths
    let address = e.register(MockContract, ());
    let account = Address::generate(&e);

    // This should NOT panic even without authorization
    e.as_contract(&address, || {
<<<<<<< HEAD
        mint(&e, &account, 0);
=======
        sequential_mint(&e, &account);
>>>>>>> f33a8b19
        assert_eq!(balance(&e, &account), 1);
    });
}<|MERGE_RESOLUTION|>--- conflicted
+++ resolved
@@ -17,11 +17,7 @@
     let address = e.register(MockContract, ());
     let account = Address::generate(&e);
     e.as_contract(&address, || {
-<<<<<<< HEAD
-        let token_id = mint(&e, &account, 0);
-=======
         let token_id = sequential_mint(&e, &account);
->>>>>>> f33a8b19
         assert_eq!(balance(&e, &account), 1);
 
         let event_assert = EventAssertion::new(&e, address.clone());
@@ -49,11 +45,7 @@
 
     // This should NOT panic even without authorization
     e.as_contract(&address, || {
-<<<<<<< HEAD
-        mint(&e, &account, 0);
-=======
         sequential_mint(&e, &account);
->>>>>>> f33a8b19
         assert_eq!(balance(&e, &account), 1);
     });
 }