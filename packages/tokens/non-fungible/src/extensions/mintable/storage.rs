use soroban_sdk::{Address, Env};

<<<<<<< HEAD
use crate::{extensions::mintable::emit_mint, sequential::increment_token_id};
=======
use crate::{
    extensions::mintable::emit_mint, non_fungible::TokenId, storage::update, NonFungibleTokenError,
};

const TOKEN_ID_COUNTER: &str = "TOKEN_ID_COUNTER";

/// Get the current token counter value to determine the next token_id.
/// The returned value is the next available token_id.
///
/// # Arguments
///
/// * `e` - Access to the Soroban environment.
pub fn next_token_id(e: &Env) -> TokenId {
    e.storage().instance().get(&TOKEN_ID_COUNTER).unwrap_or(0)
}

/// Return the next free token ID, then increment the counter.
///
/// # Arguments
///
/// * `e` - Access to the Soroban environment.
///
/// # Errors
///
/// * [`crate::NonFungibleTokenError::TokenIDsAreDepleted`] - When all the
///   available `token_id`s are consumed for this smart contract.
pub fn increment_token_id(e: &Env) -> TokenId {
    let current = next_token_id(e);
    let next = current.checked_add(1).unwrap_or_else(|| {
        panic_with_error!(e, NonFungibleTokenError::TokenIDsAreDepleted);
    });
    e.storage().instance().set(&TOKEN_ID_COUNTER, &next);

    current
}
>>>>>>> f33a8b19

/// Creates a token with the next available `token_id` and assigns it to `to`.
/// Returns the `token_id` for the newly minted token.
///
/// # Arguments
///
/// * `e` - Access to the Soroban environment.
/// * `to` - The address receiving the new token.
///
/// # Errors
///
/// * refer to [`increment_counter`] errors.
/// * refer to [`update`] errors.
///
/// # Events
///
/// * topics - `["mint", to: Address]`
/// * data - `[token_id: TokenId]`
///
/// # Security Warning
///
/// ⚠️ SECURITY RISK: This function has NO AUTHORIZATION CONTROLS ⚠️
///
/// It is the responsibility of the implementer to establish appropriate access
/// controls to ensure that only authorized accounts can execute minting
/// operations. Failure to implement proper authorization could lead to
/// security vulnerabilities and unauthorized token creation.
///
/// You probably want to do something like this (pseudo-code):
///
/// ```ignore
/// let admin = read_administrator(e);
/// admin.require_auth();
/// ```
///
/// This function utilizes [`increment_counter()`] to keep determine the next
/// `token_id`, but it does NOT check if the provided `token_id` is already in
/// use. If the developer has other means of minting tokens and generating
/// `token_id`s, they should ensure that the token_id is unique and not already
/// in use.
<<<<<<< HEAD
pub fn mint(e: &Env, to: &Address, token_id: u32) -> u32 {
    crate::storage::update(e, None, Some(to), token_id);
=======
pub fn sequential_mint(e: &Env, to: &Address) -> TokenId {
    let token_id = increment_token_id(e);
    update(e, None, Some(to), token_id);
>>>>>>> f33a8b19
    emit_mint(e, to, token_id);

    token_id
}

pub fn sequential_mint(e: &Env, to: &Address) -> u32 {
    let token_id = increment_token_id(e, 1);
    mint(e, to, token_id)
}<|MERGE_RESOLUTION|>--- conflicted
+++ resolved
@@ -1,8 +1,5 @@
-use soroban_sdk::{Address, Env};
+use soroban_sdk::{panic_with_error, Address, Env};
 
-<<<<<<< HEAD
-use crate::{extensions::mintable::emit_mint, sequential::increment_token_id};
-=======
 use crate::{
     extensions::mintable::emit_mint, non_fungible::TokenId, storage::update, NonFungibleTokenError,
 };
@@ -38,7 +35,6 @@
 
     current
 }
->>>>>>> f33a8b19
 
 /// Creates a token with the next available `token_id` and assigns it to `to`.
 /// Returns the `token_id` for the newly minted token.
@@ -79,20 +75,10 @@
 /// use. If the developer has other means of minting tokens and generating
 /// `token_id`s, they should ensure that the token_id is unique and not already
 /// in use.
-<<<<<<< HEAD
-pub fn mint(e: &Env, to: &Address, token_id: u32) -> u32 {
-    crate::storage::update(e, None, Some(to), token_id);
-=======
 pub fn sequential_mint(e: &Env, to: &Address) -> TokenId {
     let token_id = increment_token_id(e);
     update(e, None, Some(to), token_id);
->>>>>>> f33a8b19
     emit_mint(e, to, token_id);
 
     token_id
-}
-
-pub fn sequential_mint(e: &Env, to: &Address) -> u32 {
-    let token_id = increment_token_id(e, 1);
-    mint(e, to, token_id)
 }