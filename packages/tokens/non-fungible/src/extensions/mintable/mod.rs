mod storage;
<<<<<<< HEAD
pub use self::storage::{mint, sequential_mint};
use crate::NonFungibleToken;
=======
pub use self::storage::sequential_mint;
use crate::{Base, NonFungibleToken, TokenId};
>>>>>>> f33a8b19

mod test;

use soroban_sdk::{symbol_short, Address, Env};

/// Non-Sequential Mintable Trait for Non-Fungible Token
///
/// The `NonFungibleNonSequentialMintable` trait extends the `NonFungibleToken`
/// trait to provide the capability to mint tokens in a non-sequential fashion.
/// This trait is designed to be used in conjunction with the `NonFungibleToken`
/// trait.
///
/// Excluding the `mint` functionality from the
/// [`crate::non_fungible::NonFungibleToken`] trait is a deliberate design
/// choice to accommodate flexibility and customization for various smart
/// contract use cases.
<<<<<<< HEAD
#[contractclient(name = "NonFungibleMintableClient")]
pub trait NonFungibleMintable: NonFungibleToken {
=======
pub trait NonFungibleNonSequentialMintable: NonFungibleToken<ContractType = Base> {
    /// Creates a token with the provided `token_id` and assigns it to `to`.
    ///
    /// # Arguments
    ///
    /// * `e` - Access to the Soroban environment.
    /// * `to` - The address receiving the new token.
    ///
    /// # Errors
    ///
    /// * [`crate::NonFungibleTokenError::TokenIDInUse`] - When there already
    ///   exists a token with the given `token_id`.
    ///
    /// # Events
    ///
    /// * topics - `["mint", to: Address]`
    /// * data - `[token_id: TokenId]`
    ///
    /// # Notes
    ///
    /// There is no standard way to generate the `token_id`, hence
    /// we do not provide a `non_sequential_mint()` function in our
    /// `storage.rs`. The developer should implement this based on their
    /// needs.
    ///
    /// # Security Warning
    ///
    /// IMPORTANT: The base implementation of `mint()` intentionally lacks
    /// authorization controls. You MUST implement proper authorization in
    /// your contract. For example:
    ///
    /// ```rust
    /// fn mint(&self, e: &Env, to: Address) {
    ///     // 1. Verify admin has minting privileges (optional)
    ///     let admin = e.storage().instance().get(&ADMIN_KEY).unwrap();
    ///     admin.require_auth();
    ///
    ///     // 2. Only then call the actual mint function
    ///     crate::mintable::sequential_mint(e, &to);
    /// }
    /// ```
    ///
    /// Failing to add proper authorization could allow anyone to mint tokens!
    fn mint(e: &Env, to: Address, token_id: TokenId);
}

/// Sequential Mintable Trait for Non-Fungible Token
///
/// The `NonFungibleSequentialMintable` trait extends the `NonFungibleToken`
/// trait to provide the capability to sequentially mint tokens. This trait is
/// designed to be used in conjunction with the `NonFungibleToken` trait.
///
/// Excluding the `mint` functionality from the
/// [`crate::non_fungible::NonFungibleToken`] trait is a deliberate design
/// choice to accommodate flexibility and customization for various smart
/// contract use cases.
pub trait NonFungibleSequentialMintable: NonFungibleToken<ContractType = Base> {
>>>>>>> f33a8b19
    /// Creates a token with the next available `token_id` and assigns it to
    /// `to`. Returns the `token_id` for the newly minted token.
    ///
    /// # Arguments
    ///
    /// * `e` - Access to the Soroban environment.
    /// * `to` - The address receiving the new token.
    ///
    /// # Errors
    ///
    /// * [`crate::NonFungibleTokenError::TokenIDsAreDepleted`] - When all the
    ///   available `token_id`s are consumed for this smart contract.
    ///
    /// # Events
    ///
    /// * topics - `["mint", to: Address]`
    /// * data - `[token_id: TokenId]`
    ///
    /// # Notes
    ///
    /// We recommend using [`crate::mintable::sequential_mint()`] when
    /// implementing this function.
    ///
    /// # Security Warning
    ///
    /// IMPORTANT: The base implementation of `mint()` intentionally lacks
    /// authorization controls. You MUST implement proper authorization in
    /// your contract. For example:
    ///
    /// ```rust
    /// fn mint(&self, e: &Env, to: Address) {
    ///     // 1. Verify admin has minting privileges (optional)
    ///     let admin = e.storage().instance().get(&ADMIN_KEY).unwrap();
    ///     admin.require_auth();
    ///
    ///     // 2. Only then call the actual mint function
    ///     crate::mintable::sequential_mint(e, &to);
    /// }
    /// ```
    ///
    /// Failing to add proper authorization could allow anyone to mint tokens!
    fn mint(e: &Env, to: Address) -> TokenId;
}

// ################## EVENTS ##################

/// Emits an event indicating a mint of a token.
///
/// # Arguments
///
/// * `e` - Access to Soroban environment.
/// * `to` - The address receiving the new token.
/// * `token_id` - Token id as a number.
///
/// # Events
///
/// * topics - `["mint", to: Address]`
/// * data - `[token_id: TokenId]`
pub fn emit_mint(e: &Env, to: &Address, token_id: TokenId) {
    let topics = (symbol_short!("mint"), to);
    e.events().publish(topics, token_id)
}<|MERGE_RESOLUTION|>--- conflicted
+++ resolved
@@ -1,11 +1,6 @@
 mod storage;
-<<<<<<< HEAD
-pub use self::storage::{mint, sequential_mint};
-use crate::NonFungibleToken;
-=======
 pub use self::storage::sequential_mint;
 use crate::{Base, NonFungibleToken, TokenId};
->>>>>>> f33a8b19
 
 mod test;
 
@@ -22,10 +17,6 @@
 /// [`crate::non_fungible::NonFungibleToken`] trait is a deliberate design
 /// choice to accommodate flexibility and customization for various smart
 /// contract use cases.
-<<<<<<< HEAD
-#[contractclient(name = "NonFungibleMintableClient")]
-pub trait NonFungibleMintable: NonFungibleToken {
-=======
 pub trait NonFungibleNonSequentialMintable: NonFungibleToken<ContractType = Base> {
     /// Creates a token with the provided `token_id` and assigns it to `to`.
     ///
@@ -83,7 +74,6 @@
 /// choice to accommodate flexibility and customization for various smart
 /// contract use cases.
 pub trait NonFungibleSequentialMintable: NonFungibleToken<ContractType = Base> {
->>>>>>> f33a8b19
     /// Creates a token with the next available `token_id` and assigns it to
     /// `to`. Returns the `token_id` for the newly minted token.
     ///
