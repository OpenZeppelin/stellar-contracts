--- conflicted
+++ resolved
@@ -1,7 +1,4 @@
 pub mod burnable;
-<<<<<<< HEAD
 pub mod consecutive;
-=======
 pub mod enumerable;
->>>>>>> 30c9bff2
 pub mod mintable;