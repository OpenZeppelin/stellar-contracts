mod storage;
pub use self::storage::{burn, burn_from};
<<<<<<< HEAD
use crate::NonFungibleToken;
=======
use crate::{Base, NonFungibleToken, TokenId};
>>>>>>> f33a8b19

mod test;

use soroban_sdk::{symbol_short, Address, Env};

/// Burnable Trait for Non-Fungible Token
///
/// The `NonFungibleBurnable` trait extends the `NonFungibleToken` trait to
/// provide the capability to burn tokens. This trait is designed to be used in
/// conjunction with the `NonFungibleToken` trait.
///
/// Excluding the `burn` functionality from the `[NonFungibleToken]` trait
/// is a deliberate design choice to accommodate flexibility and customization
/// for various smart contract use cases.
<<<<<<< HEAD
#[contractclient(name = "NonFungibleBurnableClient")]
pub trait NonFungibleBurnable: NonFungibleToken {
=======
pub trait NonFungibleBurnable: NonFungibleToken<ContractType = Base> {
>>>>>>> f33a8b19
    /// Destroys the `token_id` from `account`.
    ///
    /// # Arguments
    ///
    /// * `e` - Access to the Soroban environment.
    /// * `from` - The account whose token is destroyed.
    /// * `token_id` - The token to burn.
    ///
    /// # Errors
    ///
    /// * [`crate::NonFungibleTokenError::NonExistentToken`] - When attempting
    ///   to burn a token that does not exist.
    /// * [`crate::NonFungibleTokenError::IncorrectOwner`] - If the current
    ///   owner (before calling this function) is not `from`.
    ///
    /// # Events
    ///
    /// * topics - `["burn", from: Address]`
    /// * data - `[token_id: TokenId]`
    fn burn(e: &Env, from: Address, token_id: TokenId) {
        crate::burnable::burn(e, &from, token_id);
    }

    /// Destroys the `token_id` from `account`, by using `spender`s approval.
    ///
    /// # Arguments
    ///
    /// * `e` - Access to the Soroban environment.
    /// * `spender` - The account that is allowed to burn the token on behalf of
    ///   the owner.
    /// * `from` - The account whose token is destroyed.
    /// * `token_id` - The token to burn.
    ///
    /// # Errors
    ///
    /// * [`crate::NonFungibleTokenError::NonExistentToken`] - When attempting
    ///   to burn a token that does not exist.
    /// * [`crate::NonFungibleTokenError::IncorrectOwner`] - If the current
    ///   owner (before calling this function) is not `from`.
    /// * [`crate::NonFungibleTokenError::InsufficientApproval`] - If the
    ///   spender does not have a valid approval.
    ///
    /// # Events
    ///
    /// * topics - `["burn", from: Address]`
    /// * data - `[token_id: TokenId]`
    fn burn_from(e: &Env, spender: Address, from: Address, token_id: TokenId) {
        crate::burnable::burn_from(e, &spender, &from, token_id);
    }
}

// ################## EVENTS ##################

/// Emits an event indicating a burn of tokens.
///
/// # Arguments
///
/// * `e` - Access to Soroban environment.
/// * `from` - The address holding the tokens.
/// * `token_id` - The burned token.
///
/// # Events
///
/// * topics - `["burn", from: Address]`
/// * data - `[token_id: TokenId]`
pub fn emit_burn(e: &Env, from: &Address, token_id: TokenId) {
    let topics = (symbol_short!("burn"), from);
    e.events().publish(topics, token_id)
}<|MERGE_RESOLUTION|>--- conflicted
+++ resolved
@@ -1,10 +1,6 @@
 mod storage;
 pub use self::storage::{burn, burn_from};
-<<<<<<< HEAD
-use crate::NonFungibleToken;
-=======
 use crate::{Base, NonFungibleToken, TokenId};
->>>>>>> f33a8b19
 
 mod test;
 
@@ -19,12 +15,7 @@
 /// Excluding the `burn` functionality from the `[NonFungibleToken]` trait
 /// is a deliberate design choice to accommodate flexibility and customization
 /// for various smart contract use cases.
-<<<<<<< HEAD
-#[contractclient(name = "NonFungibleBurnableClient")]
-pub trait NonFungibleBurnable: NonFungibleToken {
-=======
 pub trait NonFungibleBurnable: NonFungibleToken<ContractType = Base> {
->>>>>>> f33a8b19
     /// Destroys the `token_id` from `account`.
     ///
     /// # Arguments
