--- conflicted
+++ resolved
@@ -71,12 +71,8 @@
 mod storage;
 mod utils;
 
-<<<<<<< HEAD
+pub use contract_behavior::*;
 pub use extensions::{burnable, consecutive, mintable};
-=======
-pub use contract_behavior::*;
-pub use extensions::{burnable, mintable};
->>>>>>> f33a8b19
 pub use non_fungible::{
     emit_approve, emit_approve_for_all, emit_transfer, NonFungibleToken, NonFungibleTokenError,
     TokenId,
