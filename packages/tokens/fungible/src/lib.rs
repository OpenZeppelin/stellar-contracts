--- conflicted
+++ resolved
@@ -77,16 +77,8 @@
 
 pub use extensions::{burnable, capped};
 pub use fungible::{emit_approve, emit_transfer, FungibleToken, FungibleTokenError};
-<<<<<<< HEAD
 pub use overrides::{Base, ContractOverrides};
 pub use storage::{AllowanceData, AllowanceKey, StorageKey};
-pub use utils::sac_admin_wrapper;
-=======
-pub use storage::{
-    allowance, allowance_data, approve, balance, set_allowance, spend_allowance, total_supply,
-    transfer, transfer_from, update, AllowanceData, AllowanceKey, StorageKey,
-};
 pub use utils::{sac_admin_generic, sac_admin_wrapper};
->>>>>>> 23fb1cf2
 
 mod test;