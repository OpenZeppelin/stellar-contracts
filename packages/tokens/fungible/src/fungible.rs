--- conflicted
+++ resolved
@@ -178,13 +178,9 @@
     /// Indicates the supplied `cap` is not a valid cap value.
     InvalidCap = 107,
     /// Indicates the Cap was not set.
-<<<<<<< HEAD
-    CapNotSet = 208,
+    CapNotSet = 108,
     /// Indicates the SAC address was not set.
-    SACNotSet = 209,
-=======
-    CapNotSet = 108,
->>>>>>> 19522125
+    SACNotSet = 109,
 }
 
 // ################## EVENTS ##################
