[workspace]
resolver = "2"
members = [
    "examples/fungible-capped",
    "examples/fungible-pausable",
    "examples/fungible-token-interface",
    "examples/nft-access-control",
    "examples/nft-consecutive",
    "examples/nft-enumerable",
    "examples/nft-sequential-minting",
<<<<<<< HEAD
    "examples/sac-admin-wrapper",
=======
    "examples/ownable",
>>>>>>> 63ec4476
    "examples/upgradeable/*",
    "packages/constants",
    "packages/access/*",
    "packages/contract-utils/*",
    "packages/test-utils/*",
    "packages/tokens/*",
]
exclude = ["examples/upgradeable/testdata"]

[workspace.package]
authors = ["OpenZeppelin"]
edition = "2021"
license = "MIT"
repository = "https://github.com/OpenZeppelin/stellar-contracts"
version = "0.2.0"

[workspace.dependencies]
soroban-sdk = "22.0.6"
proc-macro2 = "1.0"
quote = "1.0"
syn = { version = "2.0", features = ["full"] }
soroban-test-helpers = "0.2.3"

# members
stellar-access-control = { path = "packages/access/access-control" }
stellar-access-control-macro = { path = "packages/access/access-control-macro" }
stellar-constants = { path = "packages/constants" }
stellar-default-impl-macro = { path = "packages/contract-utils/default-impl-macro" }
stellar-event-assertion = { path = "packages/test-utils/event-assertion" }
stellar-fungible = { path = "packages/tokens/fungible" }
stellar-macro-helpers = { path = "packages/contract-utils/macro-helpers" }
stellar-non-fungible = { path = "packages/tokens/non-fungible" }
stellar-ownable = { path = "packages/access/ownable" }
stellar-ownable-macro = { path = "packages/access/ownable-macro" }
stellar-pausable = { path = "packages/contract-utils/pausable" }
stellar-pausable-macros = { path = "packages/contract-utils/pausable-macros" }
stellar-role-transfer = { path = "packages/access/role-transfer" }
stellar-upgradeable = { path = "packages/contract-utils/upgradeable" }
stellar-upgradeable-macros = { path = "packages/contract-utils/upgradeable-macros" }

[profile.release]
opt-level = "z"
overflow-checks = true
debug = 0
strip = "symbols"
debug-assertions = false
panic = "abort"
codegen-units = 1
lto = true

# For more information about this profile see https://soroban.stellar.org/docs/basic-tutorials/logging#cargotoml-profile
[profile.release-with-logs]
inherits = "release"
debug-assertions = true<|MERGE_RESOLUTION|>--- conflicted
+++ resolved
@@ -8,11 +8,8 @@
     "examples/nft-consecutive",
     "examples/nft-enumerable",
     "examples/nft-sequential-minting",
-<<<<<<< HEAD
     "examples/sac-admin-wrapper",
-=======
     "examples/ownable",
->>>>>>> 63ec4476
     "examples/upgradeable/*",
     "packages/constants",
     "packages/access/*",
