--- conflicted
+++ resolved
@@ -45,15 +45,10 @@
 quote = "1.0"
 syn = { version = "2.0", features = ["full"] }
 soroban-test-helpers = "0.2.3"
-<<<<<<< HEAD
+k256 = "0.13.4"
+p256 = "0.13.2"
 hex-literal = "1.0.0"
 ed25519-dalek = "2.0.0"
-=======
-hex-literal = "0.4.1"
-ed25519-dalek = "2.1.1"
-k256 = "0.13.4"
-p256 = "0.13.2"
->>>>>>> e8ba9a38
 
 # members
 stellar-access = { path = "packages/access" }
