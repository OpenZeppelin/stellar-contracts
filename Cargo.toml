--- conflicted
+++ resolved
@@ -51,11 +51,7 @@
 stellar-contract-utils = { path = "packages/contract-utils" }
 stellar-event-assertion = { path = "packages/test-utils/event-assertion" }
 stellar-tokens = { path = "packages/tokens" }
-<<<<<<< HEAD
-stellar-macros = { path = "packages/proc-macros" }
-=======
 stellar-macros = { path = "packages/macros" }
->>>>>>> 6fe77472
 
 [profile.release]
 opt-level = "z"
