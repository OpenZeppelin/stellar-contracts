--- conflicted
+++ resolved
@@ -32,11 +32,8 @@
 proptest = "1"
 quote = "1.0"
 syn = { version = "2.0", features = ["full"] }
-<<<<<<< HEAD
 soroban-test-helpers = "0.2.3"
-=======
 hex-literal = "0.4.1"
->>>>>>> 19522125
 
 # members
 stellar-access-control = { path = "packages/access/access-control" }
