--- conflicted
+++ resolved
@@ -12,12 +12,8 @@
 
 [dependencies]
 soroban-sdk = { workspace = true }
-<<<<<<< HEAD
-stellar-non-fungible = { workspace = true }
+stellar-tokens = { workspace = true }
 stellar-ownable = { workspace = true }
-=======
-stellar-tokens = { workspace = true }
->>>>>>> 73dcd379
 
 [dev-dependencies]
 soroban-sdk = { workspace = true, features = ["testutils"] }