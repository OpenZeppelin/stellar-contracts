<<<<<<< HEAD
use soroban_sdk::{contract, contractimpl, contracttrait, symbol_short, Address, Env};
use stellar_access_control::AccessControl;
use stellar_access_control_macros::{has_role, only_admin};
use stellar_fungible::SACAdminWrapper;
=======
use soroban_sdk::{contract, contractimpl, symbol_short, Address, Env};
use stellar_access::access_control::{self as access_control, AccessControl};
use stellar_macros::{default_impl, only_admin, only_role};
use stellar_tokens::fungible::{self as fungible, sac_admin_wrapper::SACAdminWrapper};
>>>>>>> 73dcd379

#[contract]
pub struct ExampleContract;

#[contractimpl]
impl ExampleContract {
<<<<<<< HEAD
    pub fn __constructor(
        e: &Env,
        default_admin: Address,
        manager1: Address,
        manager2: Address,
        sac: Address,
    ) {
        <Self as AccessControl>::set_admin(e, &default_admin);

        // create a role "manager" and grant it to `manager1`
        Self::grant_role_no_auth(e, &default_admin, &manager1, &symbol_short!("manager"));

        // grant it to `manager2`
        Self::grant_role_no_auth(e, &default_admin, &manager2, &symbol_short!("manager"));
=======
    pub fn __constructor(e: &Env, default_admin: Address, manager: Address, sac: Address) {
        access_control::set_admin(e, &default_admin);

        // create a role "manager" and grant it to `manager`
        access_control::grant_role_no_auth(e, &default_admin, &manager, &symbol_short!("manager"));
>>>>>>> 73dcd379

        Self::set_sac_address(e, &sac);
    }
}

#[contracttrait]
impl AccessControl for ExampleContract {}

#[contracttrait]
impl SACAdminWrapper for ExampleContract {
    #[only_admin]
    fn set_admin(e: &Env, new_admin: &Address, _operator: &Address) {
        Self::Impl::set_admin(e, new_admin, _operator);
    }

<<<<<<< HEAD
    #[has_role(operator, "manager")]
    fn set_authorized(e: &Env, id: &Address, authorize: bool, operator: &Address) {
        Self::Impl::set_authorized(e, id, authorize, operator);
    }

    #[has_role(operator, "manager")]
    fn mint(e: &Env, to: &Address, amount: i128, operator: &Address) {
        Self::Impl::mint(e, to, amount, operator);
    }

    #[has_role(operator, "manager")]
    fn clawback(e: &Env, from: &Address, amount: i128, operator: &Address) {
        Self::Impl::clawback(e, from, amount, operator);
=======
    #[only_role(operator, "manager")]
    fn set_authorized(e: Env, id: Address, authorize: bool, operator: Address) {
        fungible::sac_admin_wrapper::set_authorized(&e, &id, authorize);
    }

    #[only_role(operator, "manager")]
    fn mint(e: Env, to: Address, amount: i128, operator: Address) {
        fungible::sac_admin_wrapper::mint(&e, &to, amount);
    }

    #[only_role(operator, "manager")]
    fn clawback(e: Env, from: Address, amount: i128, operator: Address) {
        fungible::sac_admin_wrapper::clawback(&e, &from, amount);
>>>>>>> 73dcd379
    }
}<|MERGE_RESOLUTION|>--- conflicted
+++ resolved
@@ -1,21 +1,13 @@
-<<<<<<< HEAD
-use soroban_sdk::{contract, contractimpl, contracttrait, symbol_short, Address, Env};
-use stellar_access_control::AccessControl;
-use stellar_access_control_macros::{has_role, only_admin};
-use stellar_fungible::SACAdminWrapper;
-=======
 use soroban_sdk::{contract, contractimpl, symbol_short, Address, Env};
 use stellar_access::access_control::{self as access_control, AccessControl};
 use stellar_macros::{default_impl, only_admin, only_role};
 use stellar_tokens::fungible::{self as fungible, sac_admin_wrapper::SACAdminWrapper};
->>>>>>> 73dcd379
 
 #[contract]
 pub struct ExampleContract;
 
 #[contractimpl]
 impl ExampleContract {
-<<<<<<< HEAD
     pub fn __constructor(
         e: &Env,
         default_admin: Address,
@@ -30,13 +22,6 @@
 
         // grant it to `manager2`
         Self::grant_role_no_auth(e, &default_admin, &manager2, &symbol_short!("manager"));
-=======
-    pub fn __constructor(e: &Env, default_admin: Address, manager: Address, sac: Address) {
-        access_control::set_admin(e, &default_admin);
-
-        // create a role "manager" and grant it to `manager`
-        access_control::grant_role_no_auth(e, &default_admin, &manager, &symbol_short!("manager"));
->>>>>>> 73dcd379
 
         Self::set_sac_address(e, &sac);
     }
@@ -52,7 +37,6 @@
         Self::Impl::set_admin(e, new_admin, _operator);
     }
 
-<<<<<<< HEAD
     #[has_role(operator, "manager")]
     fn set_authorized(e: &Env, id: &Address, authorize: bool, operator: &Address) {
         Self::Impl::set_authorized(e, id, authorize, operator);
@@ -66,20 +50,5 @@
     #[has_role(operator, "manager")]
     fn clawback(e: &Env, from: &Address, amount: i128, operator: &Address) {
         Self::Impl::clawback(e, from, amount, operator);
-=======
-    #[only_role(operator, "manager")]
-    fn set_authorized(e: Env, id: Address, authorize: bool, operator: Address) {
-        fungible::sac_admin_wrapper::set_authorized(&e, &id, authorize);
-    }
-
-    #[only_role(operator, "manager")]
-    fn mint(e: Env, to: Address, amount: i128, operator: Address) {
-        fungible::sac_admin_wrapper::mint(&e, &to, amount);
-    }
-
-    #[only_role(operator, "manager")]
-    fn clawback(e: Env, from: Address, amount: i128, operator: Address) {
-        fungible::sac_admin_wrapper::clawback(&e, &from, amount);
->>>>>>> 73dcd379
     }
 }