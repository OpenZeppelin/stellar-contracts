//! Fungibe BlockList Example Contract.

//! This contract showcases how to integrate the BlockList extension with a
//! SEP-41-compliant fungible token. It includes essential features such as
//! controlled token transfers by an admin who can block or unblock specific
//! accounts.

<<<<<<< HEAD
use soroban_sdk::{
    contract, contracterror, contractimpl, contracttrait, symbol_short, Address, Env, String,
=======
use soroban_sdk::{contract, contracterror, contractimpl, symbol_short, Address, Env, String};
use stellar_access::access_control::{self as access_control, AccessControl};
use stellar_macros::{default_impl, only_role};
use stellar_tokens::fungible::{
    blocklist::{BlockList, FungibleBlockList},
    Base, FungibleToken,
>>>>>>> 73dcd379
};
use stellar_access_control::AccessControl;
use stellar_access_control_macros::has_role;
use stellar_fungible::{FungibleBlockList, FungibleBlockListExt, FungibleToken};

#[contract]
pub struct ExampleContract;

#[contracterror]
#[derive(Copy, Clone, Debug, Eq, PartialEq, PartialOrd, Ord)]
#[repr(u32)]
pub enum ExampleContractError {
    Unauthorized = 1,
}

#[contractimpl]
impl ExampleContract {
    pub fn __constructor(e: &Env, admin: Address, manager: Address, initial_supply: i128) {
        Self::set_metadata(
            e,
            18,
            String::from_str(e, "BlockList Token"),
            String::from_str(e, "BLT"),
        );

        Self::set_admin(e, &admin);

        // create a role "manager" and grant it to `manager`

        <Self as AccessControl>::grant_role(e, &admin, &manager, &symbol_short!("manager"));

        // Mint initial supply to the admin
        Self::internal_mint(e, &admin, initial_supply);
    }
}

#[contracttrait(ext = FungibleBlockListExt)]
impl FungibleToken for ExampleContract {}

#[contracttrait]
impl AccessControl for ExampleContract {}

<<<<<<< HEAD
#[contracttrait]
impl FungibleBlockList for ExampleContract {
    #[has_role(operator, "manager")]
    fn block_user(e: &Env, user: &Address, operator: &Address) {
        Self::Impl::block_user(e, user, operator)
    }

    #[has_role(operator, "manager")]
    fn unblock_user(e: &Env, user: &Address, operator: &Address) {
        Self::Impl::unblock_user(e, user, operator)
=======
    #[only_role(operator, "manager")]
    fn block_user(e: &Env, user: Address, operator: Address) {
        BlockList::block_user(e, &user)
    }

    #[only_role(operator, "manager")]
    fn unblock_user(e: &Env, user: Address, operator: Address) {
        BlockList::unblock_user(e, &user)
>>>>>>> 73dcd379
    }
}<|MERGE_RESOLUTION|>--- conflicted
+++ resolved
@@ -5,17 +5,12 @@
 //! controlled token transfers by an admin who can block or unblock specific
 //! accounts.
 
-<<<<<<< HEAD
-use soroban_sdk::{
-    contract, contracterror, contractimpl, contracttrait, symbol_short, Address, Env, String,
-=======
 use soroban_sdk::{contract, contracterror, contractimpl, symbol_short, Address, Env, String};
 use stellar_access::access_control::{self as access_control, AccessControl};
 use stellar_macros::{default_impl, only_role};
 use stellar_tokens::fungible::{
     blocklist::{BlockList, FungibleBlockList},
     Base, FungibleToken,
->>>>>>> 73dcd379
 };
 use stellar_access_control::AccessControl;
 use stellar_access_control_macros::has_role;
@@ -58,7 +53,6 @@
 #[contracttrait]
 impl AccessControl for ExampleContract {}
 
-<<<<<<< HEAD
 #[contracttrait]
 impl FungibleBlockList for ExampleContract {
     #[has_role(operator, "manager")]
@@ -69,15 +63,5 @@
     #[has_role(operator, "manager")]
     fn unblock_user(e: &Env, user: &Address, operator: &Address) {
         Self::Impl::unblock_user(e, user, operator)
-=======
-    #[only_role(operator, "manager")]
-    fn block_user(e: &Env, user: Address, operator: Address) {
-        BlockList::block_user(e, &user)
-    }
-
-    #[only_role(operator, "manager")]
-    fn unblock_user(e: &Env, user: Address, operator: Address) {
-        BlockList::unblock_user(e, &user)
->>>>>>> 73dcd379
     }
 }