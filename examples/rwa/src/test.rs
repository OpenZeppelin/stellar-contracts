--- conflicted
+++ resolved
@@ -31,12 +31,9 @@
     assert_eq!(client.linked_tokens().len(), 200)
 }
 
-<<<<<<< HEAD
 // TODO: add test for checking `recovery_address` fails when contract is paused
 // TODO: add nonce-based signature invalidation for claims
-=======
 // TODO: add test for checking `recover_balance` fails when contract is paused
->>>>>>> 19cc2281
 
 // TODO: add below tests
 
