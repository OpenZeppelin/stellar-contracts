--- conflicted
+++ resolved
@@ -7,13 +7,8 @@
 //! **IMPORTANT**: this example is for demonstration purposes, and authorization
 //! is not taken into consideration
 
-<<<<<<< HEAD
-use soroban_sdk::{contract, contractimpl, contracttrait, Address, Env};
-use stellar_fungible::{
-=======
 use soroban_sdk::{contract, contractimpl, Address, Env, String};
 use stellar_tokens::fungible::{
->>>>>>> 73dcd379
     capped::{check_cap, set_cap},
     FungibleToken,
 };
