--- conflicted
+++ resolved
@@ -5,12 +5,6 @@
 //! controlled token transfers by an admin who can allow or disallow specific
 //! accounts.
 
-<<<<<<< HEAD
-use soroban_sdk::{contract, contractimpl, contracttrait, symbol_short, Address, Env, String};
-use stellar_access_control::AccessControl;
-use stellar_access_control_macros::has_role;
-use stellar_fungible::{FungibleAllowList, FungibleAllowListExt, FungibleBurnable, FungibleToken};
-=======
 use soroban_sdk::{contract, contractimpl, symbol_short, Address, Env, String};
 use stellar_access::access_control::{self as access_control, AccessControl};
 use stellar_macros::{default_impl, only_role};
@@ -19,7 +13,6 @@
     burnable::FungibleBurnable,
     Base, FungibleToken,
 };
->>>>>>> 73dcd379
 
 #[contract]
 pub struct ExampleContract;
@@ -56,7 +49,6 @@
 #[contracttrait]
 impl AccessControl for ExampleContract {}
 
-<<<<<<< HEAD
 #[contracttrait]
 impl FungibleAllowList for ExampleContract {
     #[has_role(operator, "manager")]
@@ -67,15 +59,5 @@
     #[has_role(operator, "manager")]
     fn disallow_user(e: &Env, user: &Address, operator: &Address) {
         Self::Impl::disallow_user(e, user, operator)
-=======
-    #[only_role(operator, "manager")]
-    fn allow_user(e: &Env, user: Address, operator: Address) {
-        AllowList::allow_user(e, &user)
-    }
-
-    #[only_role(operator, "manager")]
-    fn disallow_user(e: &Env, user: Address, operator: Address) {
-        AllowList::disallow_user(e, &user)
->>>>>>> 73dcd379
     }
 }